--- conflicted
+++ resolved
@@ -84,17 +84,6 @@
 
 """ Move custom operators and loss functions to workers, if undefined """
 function move_functions_to_workers(procs, options::Options, dataset::Dataset{T}) where {T}
-<<<<<<< HEAD
-    for function_set in 1:7
-        if function_set == 1
-            ops = options.unaops
-            example_inputs = (zero(T),)
-        elseif function_set == 2
-            ops = options.binops
-            example_inputs = (zero(T), zero(T))
-        elseif function_set == 3
-            if !options.enable_autodiff
-=======
     enable_autodiff =
         :diff_binops in fieldnames(typeof(options.operators)) &&
         :diff_unaops in fieldnames(typeof(options.operators)) &&
@@ -105,74 +94,58 @@
 
     # All the types of functions we need to move to workers:
     function_sets = (
-        :unaops, :binops, :diff_unaops, :diff_binops, :loss, :early_stop_condition
+        :unaops,
+        :binops,
+        :diff_unaops,
+        :diff_binops,
+        :scalar_loss,
+        :early_stop_condition,
+        :full_loss
     )
 
     for function_set in function_sets
         if function_set == :unaops
             ops = options.operators.unaops
-            nargs = 1
+            example_inputs = (zero(T),)
         elseif function_set == :binops
             ops = options.operators.binops
-            nargs = 2
+            example_inputs = (zero(T), zero(T))
         elseif function_set == :diff_unaops
             if !enable_autodiff
->>>>>>> 6a7f0429
                 continue
             end
             ops = options.operators.diff_unaops
-            nargs = 1
-<<<<<<< HEAD
             example_inputs = (zero(T),)
-        elseif function_set == 4
-            if !options.enable_autodiff
-                continue
-            end
-            ops = options.diff_binops
-            example_inputs = (zero(T), zero(T))
-        elseif function_set == 5
-            if typeof(options.elementwise_loss) <: SupervisedLoss
-=======
         elseif function_set == :diff_binops
             if !enable_autodiff
                 continue
             end
             ops = options.operators.diff_binops
-            nargs = 2
-        elseif function_set == :loss
+            example_inputs = (zero(T), zero(T))
+        elseif function_set == :scalar_loss
             if typeof(options.loss) <: SupervisedLoss
->>>>>>> 6a7f0429
                 continue
             end
             ops = (options.elementwise_loss,)
-            nargs = dataset.weighted ? 3 : 2
-<<<<<<< HEAD
             example_inputs = if dataset.weighted
                 (zero(T), zero(T), zero(T))
             else
                 (zero(T), zero(T))
             end
-        elseif function_set == 6
-=======
         elseif function_set == :early_stop_condition
->>>>>>> 6a7f0429
             if !(typeof(options.earlyStopCondition) <: Function)
                 continue
             end
             ops = (options.earlyStopCondition,)
-<<<<<<< HEAD
-            example_inputs = (zero(T), zero(T))
-        elseif function_set == 7
+            example_inputs = (zero(T), Int)
+        elseif function_set == :full_loss
             if options.loss_function === nothing
                 continue
             end
             ops = (options.loss_function,)
             example_inputs = (Node(T; val=zero(T)), dataset, options)
-=======
-            nargs = 2
         else
             error("Invalid function set: $function_set")
->>>>>>> 6a7f0429
         end
         for op in ops
             try
