module HallOfFameModule

import DynamicExpressions:
    AbstractExpressionNode, Node, constructorof, string_tree
import DynamicExpressions.EquationModule: with_type_parameters
import ..UtilsModule: split_string
import ..CoreModule: MAX_DEGREE, Options, Dataset, DATA_TYPE, LOSS_TYPE, relu
import ..ComplexityModule: compute_complexity
import ..PopMemberModule: PopMember
import ..LossFunctionsModule: eval_loss
import ..InterfaceDynamicExpressionsModule: format_dimensions
using Printf: @sprintf

"""
    HallOfFame{T<:DATA_TYPE,L<:LOSS_TYPE}

List of the best members seen all time in `.members`, with `.members[c]` being
the best member seen at complexity c. Including only the members which actually
have been set, you can run `.members[exists]`.

# Fields

- `members::Array{PopMember{T,L},1}`: List of the best members seen all time.
    These are ordered by complexity, with `.members[1]` the member with complexity 1.
- `exists::Array{Bool,1}`: Whether the member at the given complexity has been set.
"""
mutable struct HallOfFame{T<:DATA_TYPE,L<:LOSS_TYPE,P<:PopMember{T,L}}
    members::Array{P,1}
    exists::Array{Bool,1} #Whether it has been set
end

"""
    HallOfFame(options::Options, ::Type{T}, ::Type{L}, ::Type{N}=Node) where {T<:DATA_TYPE,L<:LOSS_TYPE,N<:AbstractExpressionNode}

Create empty HallOfFame. The HallOfFame stores a list
of `PopMember` objects in `.members`, which is enumerated
by size (i.e., `.members[1]` is the constant solution).
`.exists` is used to determine whether the particular member
has been instantiated or not.

Arguments:
- `options`: Options containing specification about deterministic.
- `T`: Type of Nodes to use in the population. e.g., `Float64`.
- `L`: Type of loss to use in the population. e.g., `Float64`.
- `N`: Type of Node to use in the population. e.g., `Node`.
"""
function HallOfFame(
    options::Options, ::Type{T}, ::Type{L}, ::Type{N}=Node
) where {T<:DATA_TYPE,L<:LOSS_TYPE,N<:AbstractExpressionNode}
    actualMaxsize = options.maxsize + MAX_DEGREE
    return HallOfFame{T,L,PopMember{T,L,with_type_parameters(N, T)}}(
        [
            PopMember(
                constructorof(N)(T; val=convert(T, 1)),
                L(0),
                L(Inf),
                options;
                parent=-1,
                deterministic=options.deterministic,
            ) for i in 1:actualMaxsize
        ],
        [false for i in 1:actualMaxsize],
    )
end

<<<<<<< HEAD
function copy_hall_of_fame(hof::H)::H where {H<:HallOfFame}
=======
function Base.copy(hof::HallOfFame)
>>>>>>> f38ea0df
    return HallOfFame(
        [copy(member) for member in hof.members], [exists for exists in hof.exists]
    )
end

"""
    calculate_pareto_frontier(hallOfFame::HallOfFame{T,L,P}) where {T<:DATA_TYPE,L<:LOSS_TYPE}
"""
function calculate_pareto_frontier(
    hallOfFame::HallOfFame{T,L,P}
)::Vector{P} where {T,L,P<:PopMember}
    # TODO - remove dataset from args.
    # Dominating pareto curve - must be better than all simpler equations
    dominating = P[]
    actualMaxsize = length(hallOfFame.members)
    for size in 1:actualMaxsize
        if !hallOfFame.exists[size]
            continue
        end
        member = hallOfFame.members[size]
        # We check if this member is better than all members which are smaller than it and
        # also exist.
        betterThanAllSmaller = true
        for i in 1:(size - 1)
            if !hallOfFame.exists[i]
                continue
            end
            simpler_member = hallOfFame.members[i]
            if member.loss >= simpler_member.loss
                betterThanAllSmaller = false
                break
            end
        end
        if betterThanAllSmaller
            push!(dominating, copy(member))
        end
    end
    return dominating
end

function string_dominating_pareto_curve(
    hallOfFame, dataset, options; width::Union{Integer,Nothing}=nothing
)
    twidth = (width === nothing) ? 100 : max(100, width::Integer)
    output = ""
    output *= "Hall of Fame:\n"
    # TODO: Get user's terminal width.
    output *= "-"^(twidth - 1) * "\n"
    output *= @sprintf(
        "%-10s  %-8s   %-8s  %-8s\n", "Complexity", "Loss", "Score", "Equation"
    )

    formatted = format_hall_of_fame(hallOfFame, options)
    for (tree, score, loss, complexity) in
        zip(formatted.trees, formatted.scores, formatted.losses, formatted.complexities)
        eqn_string = string_tree(
            tree,
            options;
            display_variable_names=dataset.display_variable_names,
            X_sym_units=dataset.X_sym_units,
            y_sym_units=dataset.y_sym_units,
            raw=false,
        )
        y_prefix = dataset.y_variable_name
        unit_str = format_dimensions(dataset.y_sym_units)
        y_prefix *= unit_str
        if dataset.y_sym_units === nothing && dataset.X_sym_units !== nothing
            y_prefix *= "[⋅]"
        end
        eqn_string = y_prefix * " = " * eqn_string
        base_string_length = length(@sprintf("%-10d  %-8.3e  %8.3e  ", 1, 1.0, 1.0))

        dots = "..."
        equation_width = (twidth - 1) - base_string_length - length(dots)

        output *= @sprintf("%-10d  %-8.3e  %-8.3e  ", complexity, loss, score)

        split_eqn = split_string(eqn_string, equation_width)
        print_pad = false
        while length(split_eqn) > 1
            cur_piece = popfirst!(split_eqn)
            output *= " "^(print_pad * base_string_length) * cur_piece * dots * "\n"
            print_pad = true
        end
        output *= " "^(print_pad * base_string_length) * split_eqn[1] * "\n"
    end
    output *= "-"^(twidth - 1)
    return output
end

function format_hall_of_fame(hof::HallOfFame{T,L}, options) where {T,L}
    dominating = calculate_pareto_frontier(hof)
    foreach(dominating) do member
        if member.loss < 0.0
            throw(
                DomainError(
                    member.loss,
                    "Your loss function must be non-negative. To do this, consider wrapping your loss inside an exponential, which will not affect the search (unless you are using annealing).",
                ),
            )
        end
    end

    ZERO_POINT = eps(L)
    cur_loss = typemax(L)
    last_loss = cur_loss
    last_complexity = 0

    trees = [member.tree for member in dominating]
    losses = [member.loss for member in dominating]
    complexities = [compute_complexity(member, options) for member in dominating]
    scores = Array{L}(undef, length(dominating))

    for i in 1:length(dominating)
        complexity = complexities[i]
        cur_loss = losses[i]
        delta_c = complexity - last_complexity
        delta_l_mse = log(relu(cur_loss / last_loss) + ZERO_POINT)

        scores[i] = relu(-delta_l_mse / delta_c)
        last_loss = cur_loss
        last_complexity = complexity
    end
    return (; trees, scores, losses, complexities)
end
function format_hall_of_fame(hof::AbstractVector{<:HallOfFame}, options)
    outs = [format_hall_of_fame(h, options) for h in hof]
    return (;
        trees=[out.trees for out in outs],
        scores=[out.scores for out in outs],
        losses=[out.losses for out in outs],
        complexities=[out.complexities for out in outs],
    )
end
# TODO: Re-use this in `string_dominating_pareto_curve`

end<|MERGE_RESOLUTION|>--- conflicted
+++ resolved
@@ -63,11 +63,7 @@
     )
 end
 
-<<<<<<< HEAD
-function copy_hall_of_fame(hof::H)::H where {H<:HallOfFame}
-=======
 function Base.copy(hof::HallOfFame)
->>>>>>> f38ea0df
     return HallOfFame(
         [copy(member) for member in hof.members], [exists for exists in hof.exists]
     )
