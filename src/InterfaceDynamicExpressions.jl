module InterfaceDynamicExpressionsModule

import DynamicExpressions:
    Node,
    eval_tree_array,
    eval_diff_tree_array,
    eval_grad_tree_array,
    symbolic_to_node,
    node_to_symbolic,
    print_tree,
    string_tree,
    differentiable_eval_tree_array
using SymbolicUtils: SymbolicUtils
<<<<<<< HEAD
using DynamicExpressions: DynamicExpressions
=======
import ..CoreModule: Options
>>>>>>> 07ae48b0

"""
    eval_tree_array(tree::Node, X::AbstractArray, options::Options; kws...)

Evaluate a binary tree (equation) over a given input data matrix. The
operators contain all of the operators used. This function fuses doublets
and triplets of operations for lower memory usage.

This function can be represented by the following pseudocode:

```
function eval(current_node)
    if current_node is leaf
        return current_node.value
    elif current_node is degree 1
        return current_node.operator(eval(current_node.left_child))
    else
        return current_node.operator(eval(current_node.left_child), eval(current_node.right_child))
```
The bulk of the code is for optimizations and pre-emptive NaN/Inf checks,
which speed up evaluation significantly.

# Arguments
- `tree::Node`: The root node of the tree to evaluate.
- `X::AbstractArray`: The input data to evaluate the tree on.
- `options::Options`: Options used to define the operators used in the tree.

# Returns
- `(output, complete)::Tuple{AbstractVector, Bool}`: the result,
    which is a 1D array, as well as if the evaluation completed
    successfully (true/false). A `false` complete means an infinity
    or nan was encountered, and a large loss should be assigned
    to the equation.
"""
function eval_tree_array(tree::Node, X::AbstractArray, options::Options; kws...)
    return eval_tree_array(tree, X, options.operators; turbo=options.turbo, kws...)
end

"""
    eval_diff_tree_array(tree::Node, X::AbstractArray, options::Options, direction::Int)

Compute the forward derivative of an expression, using a similar
structure and optimization to eval_tree_array. `direction` is the index of a particular
variable in the expression. e.g., `direction=1` would indicate derivative with
respect to `x1`.

# Arguments

- `tree::Node`: The expression tree to evaluate.
- `X::AbstractArray`: The data matrix, with each column being a data point.
- `options::Options`: The options containing the operators used to create the `tree`.
    `enable_autodiff` must be set to `true` when creating the options.
    This is needed to create the derivative operations.
- `direction::Int`: The index of the variable to take the derivative with respect to.

# Returns

- `(evaluation, derivative, complete)::Tuple{AbstractVector, AbstractVector, Bool}`: the normal evaluation,
    the derivative, and whether the evaluation completed as normal (or encountered a nan or inf).
"""
function eval_diff_tree_array(
    tree::Node, X::AbstractArray, options::Options, direction::Int
)
    return eval_diff_tree_array(tree, X, options.operators, direction)
end

"""
    eval_grad_tree_array(tree::Node, X::AbstractArray, options::Options; variable::Bool=false)

Compute the forward-mode derivative of an expression, using a similar
structure and optimization to eval_tree_array. `variable` specifies whether
we should take derivatives with respect to features (i.e., `X`), or with respect
to every constant in the expression.

# Arguments

- `tree::Node`: The expression tree to evaluate.
- `X::AbstractArray`: The data matrix, with each column being a data point.
- `options::Options`: The options containing the operators used to create the `tree`.
    `enable_autodiff` must be set to `true` when creating the options.
    This is needed to create the derivative operations.
- `variable::Bool`: Whether to take derivatives with respect to features (i.e., `X` - with `variable=true`),
    or with respect to every constant in the expression (`variable=false`).

# Returns

- `(evaluation, gradient, complete)::Tuple{AbstractVector, AbstractArray, Bool}`: the normal evaluation,
    the gradient, and whether the evaluation completed as normal (or encountered a nan or inf).
"""
function eval_grad_tree_array(tree::Node, X::AbstractArray, options::Options; kws...)
    return eval_grad_tree_array(tree, X, options.operators; kws...)
end

"""
    differentiable_eval_tree_array(tree::Node, X::AbstractArray, options::Options)

Evaluate an expression tree in a way that can be auto-differentiated.
"""
function differentiable_eval_tree_array(
    tree::Node, X::AbstractArray, options::Options; kws...
)
    return differentiable_eval_tree_array(tree, X, options.operators; kws...)
end

"""
    string_tree(tree::Node, options::Options; kws...)

Convert an equation to a string.

# Arguments

- `tree::Node`: The equation to convert to a string.
- `options::Options`: The options holding the definition of operators.
- `varMap::Union{Array{String, 1}, Nothing}=nothing`: what variables
    to print for each feature.
"""
function string_tree(tree::Node, options::Options; kws...)
    return string_tree(tree, options.operators; kws...)
end

"""
    print_tree(tree::Node, options::Options; kws...)

Print an equation

# Arguments

- `tree::Node`: The equation to convert to a string.
- `options::Options`: The options holding the definition of operators.
- `varMap::Union{Array{String, 1}, Nothing}=nothing`: what variables
    to print for each feature.
"""
function print_tree(tree::Node, options::Options; kws...)
    return print_tree(tree, options.operators; kws...)
end
function print_tree(io::IO, tree::Node, options::Options; kws...)
    return print_tree(io, tree, options.operators; kws...)
end

"""
    convert(::Type{Node{T}}, tree::Node, options::Options; kws...)

Convert an equation to a different base type `T`.
"""
function Base.convert(::Type{Node{T}}, tree::Node, options::Options) where {T}
    return convert(Node{T}, tree, options.operators)
end

function Base.convert(
    s::typeof(SymbolicUtils.Symbolic), tree::Node, options::Options; kws...
)
    return convert(s, tree, options.operators; kws...)
end

function Base.convert(
    n::typeof(Node), x::Union{Number,SymbolicUtils.Symbolic}, options::Options; kws...
)
    return convert(n, x, options.operators; kws...)
end

"""
    node_to_symbolic(tree::Node, options::Options; kws...)

Convert an expression to SymbolicUtils.jl form. 
"""
function node_to_symbolic(tree::Node, options::Options; kws...)
    return node_to_symbolic(tree, options.operators; kws...)
end

"""
    node_to_symbolic(eqn::T, options::Options; kws...) where {T}

Convert a SymbolicUtils.jl expression to SymbolicRegression.jl's `Node` type.
"""
function symbolic_to_node(
    eqn::T, options::Options; kws...
) where {T<:SymbolicUtils.Symbolic}
    return symbolic_to_node(eqn, options.operators; kws...)
end

<<<<<<< HEAD
"""
    @extend_operators options

Extends all operators defined in this options object to work on the
`Node` type. While by default this is already done for operators defined
in `Base` when you create an options and pass `define_helper_functions=true`,
this does not apply to the user-defined operators. Thus, to do so, you must
apply this macro to the operator enum in the same module you have the operators
defined.
"""
macro extend_operators(options)
    operators = :($(esc(options)).operators)
    type_requirements = Options
    quote
        if !isa($(esc(options)), $type_requirements)
            error("You must pass an options type to `@extend_operators`.")
        end
        DynamicExpressions.@extend_operators $operators
    end
=======
>>>>>>> 07ae48b0
end<|MERGE_RESOLUTION|>--- conflicted
+++ resolved
@@ -11,11 +11,8 @@
     string_tree,
     differentiable_eval_tree_array
 using SymbolicUtils: SymbolicUtils
-<<<<<<< HEAD
 using DynamicExpressions: DynamicExpressions
-=======
 import ..CoreModule: Options
->>>>>>> 07ae48b0
 
 """
     eval_tree_array(tree::Node, X::AbstractArray, options::Options; kws...)
@@ -196,7 +193,6 @@
     return symbolic_to_node(eqn, options.operators; kws...)
 end
 
-<<<<<<< HEAD
 """
     @extend_operators options
 
@@ -216,6 +212,6 @@
         end
         DynamicExpressions.@extend_operators $operators
     end
-=======
->>>>>>> 07ae48b0
+end
+
 end