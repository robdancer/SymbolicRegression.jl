module LossFunctionsModule

import Random: randperm
using StatsBase: StatsBase
import LossFunctions: value, AggMode, SupervisedLoss
import DynamicExpressions: Node
import ..InterfaceDynamicExpressionsModule: eval_tree_array
import ..CoreModule: Options, Dataset
import ..ComplexityModule: compute_complexity

function _loss(
    x::AbstractArray{T}, y::AbstractArray{T}, loss::SupervisedLoss
)::T where {T<:Real}
    return value(loss, y, x, AggMode.Mean())
end

function _loss(x::AbstractArray{T}, y::AbstractArray{T}, loss::Function)::T where {T<:Real}
    return sum(loss.(x, y)) / length(y)
end

function _weighted_loss(
    x::AbstractArray{T}, y::AbstractArray{T}, w::AbstractArray{T}, loss::SupervisedLoss
)::T where {T<:Real}
    return value(loss, y, x, AggMode.WeightedMean(w))
end

function _weighted_loss(
    x::AbstractArray{T}, y::AbstractArray{T}, w::AbstractArray{T}, loss::Function
)::T where {T<:Real}
    return sum(loss.(x, y, w)) / sum(w)
end

# Evaluate the loss of a particular expression on the input dataset.
<<<<<<< HEAD
function _eval_loss(tree::Node{T}, dataset::Dataset{T}, options::Options)::T where {T<:Real}
    (prediction, completion) = eval_tree_array(tree, dataset.X, options.operators)
=======
function eval_loss(tree::Node{T}, dataset::Dataset{T}, options::Options)::T where {T<:Real}
    (prediction, completion) = eval_tree_array(tree, dataset.X, options)
>>>>>>> 68deb989
    if !completion
        return T(Inf)
    end

    if dataset.weighted
        return _weighted_loss(
            prediction,
            dataset.y,
            dataset.weights::AbstractVector{T},
            options.elementwise_loss,
        )
    else
        return _loss(prediction, dataset.y, options.elementwise_loss)
    end
end

# Evaluate the loss of a particular expression on the input dataset.
function eval_loss(tree::Node{T}, dataset::Dataset{T}, options::Options)::T where {T<:Real}
    if options.loss_function === nothing
        return _eval_loss(tree, dataset, options)
    else
        return options.loss_function(tree, dataset, options)
    end
end

# Compute a score which includes a complexity penalty in the loss
function loss_to_score(
    loss::T, baseline::T, tree::Node{T}, options::Options
)::T where {T<:Real}
    normalization = if baseline < T(0.01)
        T(0.01)
    else
        baseline
    end
    normalized_loss_term = loss / normalization
    size = compute_complexity(tree, options)
    parsimony_term = size * options.parsimony

    return normalized_loss_term + parsimony_term
end

# Score an equation
function score_func(
    dataset::Dataset{T}, tree::Node{T}, options::Options
)::Tuple{T,T} where {T<:Real}
    result_loss = eval_loss(tree, dataset, options)
    score = loss_to_score(result_loss, dataset.baseline_loss, tree, options)
    return score, result_loss
end

# Score an equation with a small batch
function score_func_batch(
    dataset::Dataset{T}, tree::Node{T}, options::Options
)::Tuple{T,T} where {T<:Real}
    batch_idx = StatsBase.sample(1:(dataset.n), options.batch_size; replace=true)
    batch_X = view(dataset.X, :, batch_idx)
    batch_y = view(dataset.y, batch_idx)
    (prediction, completion) = eval_tree_array(tree, batch_X, options)
    if !completion
        return T(0), T(Inf)
    end

    if !dataset.weighted
        result_loss = _loss(prediction, batch_y, options.elementwise_loss)
    else
        w = dataset.weights::AbstractVector{T}
        batch_w = view(w, batch_idx)
        result_loss = _weighted_loss(prediction, batch_y, batch_w, options.elementwise_loss)
    end
    score = loss_to_score(result_loss, dataset.baseline_loss, tree, options)
    return score, result_loss
end

"""
    update_baseline_loss!(dataset::Dataset{T}, options::Options) where {T<:Real}

Update the baseline loss of the dataset using the loss function specified in `options`.
"""
function update_baseline_loss!(dataset::Dataset{T}, options::Options) where {T<:Real}
    example_tree = Node(T; val=dataset.avg_y)
    dataset.baseline_loss = eval_loss(example_tree, dataset, options)
    return nothing
end

end<|MERGE_RESOLUTION|>--- conflicted
+++ resolved
@@ -31,13 +31,8 @@
 end
 
 # Evaluate the loss of a particular expression on the input dataset.
-<<<<<<< HEAD
-function _eval_loss(tree::Node{T}, dataset::Dataset{T}, options::Options)::T where {T<:Real}
-    (prediction, completion) = eval_tree_array(tree, dataset.X, options.operators)
-=======
 function eval_loss(tree::Node{T}, dataset::Dataset{T}, options::Options)::T where {T<:Real}
     (prediction, completion) = eval_tree_array(tree, dataset.X, options)
->>>>>>> 68deb989
     if !completion
         return T(Inf)
     end
