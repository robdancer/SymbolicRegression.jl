--- conflicted
+++ resolved
@@ -203,12 +203,6 @@
     scalar of type `T`. This is useful if you want to use a loss
     that takes into account derivatives, or correlations across
     the dataset. This also means you could use a custom evaluation
-<<<<<<< HEAD
-    for a particular expression. Take a look at `_eval_loss` in
-    the file `src/LossFunctions.jl` for an example.
-- `populations`: How many populations of equations to use.
-- `population_size`: How many equations in each population.
-=======
     for a particular expression. If you are using
     `batching=true`, then your function should
     accept a fourth argument `idx`, which is either `nothing`
@@ -224,10 +218,9 @@
             return sum((prediction .- dataset.y) .^ 2) / dataset.n
         end
 
-- `npopulations`: How many populations of equations to use. By default
-    this is set equal to the number of cores
-- `npop`: How many equations in each population.
->>>>>>> effda165
+
+- `populations`: How many populations of equations to use.
+- `population_size`: How many equations in each population.
 - `ncycles_per_iteration`: How many generations to consider per iteration.
 - `tournament_selection_n`: Number of expressions considered in each tournament.
 - `tournament_selection_p`: The fittest expression in a tournament is to be
