module OptionsModule

using Optim: Optim
using Dates: Dates
using StatsBase: StatsBase
import DynamicExpressions: OperatorEnum, Node, string_tree
import Distributed: nworkers
import LossFunctions: L2DistLoss, SupervisedLoss
#TODO - eventually move some of these
# into the SR call itself, rather than
# passing huge options at once.
import ..OperatorsModule:
    plus,
    pow,
    safe_pow,
    mult,
    sub,
    div,
    safe_log,
    safe_log10,
    safe_log2,
    safe_log1p,
    safe_sqrt,
    safe_acosh,
    atanh_clip
import ..OptionsStructModule: Options, ComplexityMapping, MutationWeights, mutations
import ..UtilsModule: max_ops, @save_kwargs

"""
         build_constraints(una_constraints, bin_constraints,
                           unary_operators, binary_operators)

Build constraints on operator-level complexity from a user-passed dict.
"""
function build_constraints(
    una_constraints, bin_constraints, unary_operators, binary_operators, nuna, nbin
)::Tuple{Array{Int,1},Array{Tuple{Int,Int},1}}
    # Expect format ((*)=>(-1, 3)), etc.
    # TODO: Need to disable simplification if (*, -, +, /) are constrained?
    #  Or, just quit simplification is constraints violated.

    is_bin_constraints_already_done = typeof(bin_constraints) <: Array{Tuple{Int,Int},1}
    is_una_constraints_already_done = typeof(una_constraints) <: Array{Int,1}

    if typeof(bin_constraints) <: Array && !is_bin_constraints_already_done
        bin_constraints = Dict(bin_constraints)
    end
    if typeof(una_constraints) <: Array && !is_una_constraints_already_done
        una_constraints = Dict(una_constraints)
    end

    if una_constraints === nothing
        una_constraints = [-1 for i in 1:nuna]
    elseif !is_una_constraints_already_done
        una_constraints::Dict
        _una_constraints = Int[]
        for (i, op) in enumerate(unary_operators)
            did_user_declare_constraints = haskey(una_constraints, op)
            if did_user_declare_constraints
                constraint::Int = una_constraints[op]
                push!(_una_constraints, constraint)
            else
                push!(_una_constraints, -1)
            end
        end
        una_constraints = _una_constraints
    end
    if bin_constraints === nothing
        bin_constraints = [(-1, -1) for i in 1:nbin]
    elseif !is_bin_constraints_already_done
        bin_constraints::Dict
        _bin_constraints = Tuple{Int,Int}[]
        for (i, op) in enumerate(binary_operators)
            did_user_declare_constraints = haskey(bin_constraints, op)
            if did_user_declare_constraints
                constraint::Tuple{Int,Int} = bin_constraints[op]
                push!(_bin_constraints, constraint)
            else
                push!(_bin_constraints, (-1, -1))
            end
        end
        bin_constraints = _bin_constraints
    end

    return una_constraints, bin_constraints
end

function binopmap(op)
    if op == plus
        return +
    elseif op == mult
        return *
    elseif op == sub
        return -
    elseif op == div
        return /
    elseif op == ^
        return safe_pow
    elseif op == pow
        return safe_pow
    end
    return op
end

function unaopmap(op)
    if op == log
        return safe_log
    elseif op == log10
        return safe_log10
    elseif op == log2
        return safe_log2
    elseif op == log1p
        return safe_log1p
    elseif op == sqrt
        return safe_sqrt
    elseif op == acosh
        return safe_acosh
    elseif op == atanh
        return atanh_clip
    end
    return op
end

const deprecated_options_mapping = NamedTuple([
    :mutationWeights => :mutation_weights,
    :hofMigration => :hof_migration,
    :shouldOptimizeConstants => :should_optimize_constants,
    :hofFile => :output_file,
    :perturbationFactor => :perturbation_factor,
    :batchSize => :batch_size,
    :crossoverProbability => :crossover_probability,
    :warmupMaxsizeBy => :warmup_maxsize_by,
    :useFrequency => :use_frequency,
    :useFrequencyInTournament => :use_frequency_in_tournament,
    :ncyclesperiteration => :ncycles_per_iteration,
    :fractionReplaced => :fraction_replaced,
    :fractionReplacedHof => :fraction_replaced_hof,
    :probNegate => :probability_negate_constant,
    :optimize_probability => :optimizer_probability,
    :probPickFirst => :tournament_selection_p,
    :earlyStopCondition => :early_stop_condition,
    :stateReturn => :deprecated_return_state,
    :return_state => :deprecated_return_state,
    :ns => :tournament_selection_n,
    :loss => :elementwise_loss,
])

const OPTION_DESCRIPTIONS = """- `binary_operators`: Vector of binary operators (functions) to use.
    Each operator should be defined for two input scalars,
    and one output scalar. All operators
    need to be defined over the entire real line (excluding infinity - these
    are stopped before they are input), or return `NaN` where not defined.
    For speed, define it so it takes two reals
    of the same type as input, and outputs the same type. For the SymbolicUtils
    simplification backend, you will need to define a generic method of the
    operator so it takes arbitrary types.
- `unary_operators`: Same, but for
    unary operators (one input scalar, gives an output scalar).
- `constraints`: Array of pairs specifying size constraints
    for each operator. The constraints for a binary operator should be a 2-tuple
    (e.g., `(-1, -1)`) and the constraints for a unary operator should be an `Int`.
    A size constraint is a limit to the size of the subtree
    in each argument of an operator. e.g., `[(^)=>(-1, 3)]` means that the
    `^` operator can have arbitrary size (`-1`) in its left argument,
    but a maximum size of `3` in its right argument. Default is
    no constraints.
- `batching`: Whether to evolve based on small mini-batches of data,
    rather than the entire dataset.
- `batch_size`: What batch size to use if using batching.
- `elementwise_loss`: What elementwise loss function to use. Can be one of
    the following losses, or any other loss of type
    `SupervisedLoss`. You can also pass a function that takes
    a scalar target (left argument), and scalar predicted (right
    argument), and returns a scalar. This will be averaged
    over the predicted data. If weights are supplied, your
    function should take a third argument for the weight scalar.
    Included losses:
        Regression:
            - `LPDistLoss{P}()`,
            - `L1DistLoss()`,
            - `L2DistLoss()` (mean square),
            - `LogitDistLoss()`,
            - `HuberLoss(d)`,
            - `L1EpsilonInsLoss(ϵ)`,
            - `L2EpsilonInsLoss(ϵ)`,
            - `PeriodicLoss(c)`,
            - `QuantileLoss(τ)`,
        Classification:
            - `ZeroOneLoss()`,
            - `PerceptronLoss()`,
            - `L1HingeLoss()`,
            - `SmoothedL1HingeLoss(γ)`,
            - `ModifiedHuberLoss()`,
            - `L2MarginLoss()`,
            - `ExpLoss()`,
            - `SigmoidLoss()`,
            - `DWDMarginLoss(q)`.
- `loss_function`: Alternatively, you may redefine the loss used
    as any function of `tree::Node{T}`, `dataset::Dataset{T}`,
    and `options::Options`, so long as you output a non-negative
    scalar of type `T`. This is useful if you want to use a loss
    that takes into account derivatives, or correlations across
    the dataset. This also means you could use a custom evaluation
    for a particular expression. Take a look at `_eval_loss` in
    the file `src/LossFunctions.jl` for an example.
- `npopulations`: How many populations of equations to use. By default
    this is set equal to the number of cores
- `npop`: How many equations in each population.
- `ncycles_per_iteration`: How many generations to consider per iteration.
- `tournament_selection_n`: Number of expressions considered in each tournament.
- `tournament_selection_p`: The fittest expression in a tournament is to be
    selected with probability `p`, the next fittest with probability `p*(1-p)`,
    and so forth.
- `topn`: Number of equations to return to the host process, and to
    consider for the hall of fame.
- `complexity_of_operators`: What complexity should be assigned to each operator,
    and the occurrence of a constant or variable. By default, this is 1
    for all operators. Can be a real number as well, in which case
    the complexity of an expression will be rounded to the nearest integer.
    Input this in the form of, e.g., [(^) => 3, sin => 2].
- `complexity_of_constants`: What complexity should be assigned to use of a constant.
    By default, this is 1.
- `complexity_of_variables`: What complexity should be assigned to each variable.
    By default, this is 1.
- `alpha`: The probability of accepting an equation mutation
    during regularized evolution is given by exp(-delta_loss/(alpha * T)),
    where T goes from 1 to 0. Thus, alpha=infinite is the same as no annealing.
- `maxsize`: Maximum size of equations during the search.
- `maxdepth`: Maximum depth of equations during the search, by default
    this is set equal to the maxsize.
- `parsimony`: A multiplicative factor for how much complexity is
    punished.
- `dimensional_constraint_penalty`: An additive factor if the dimensional
    constraint is violated.
- `use_frequency`: Whether to use a parsimony that adapts to the
    relative proportion of equations at each complexity; this will
    ensure that there are a balanced number of equations considered
    for every complexity.
- `use_frequency_in_tournament`: Whether to use the adaptive parsimony described
    above inside the score, rather than just at the mutation accept/reject stage.
- `adaptive_parsimony_scaling`: How much to scale the adaptive parsimony term
    in the loss. Increase this if the search is spending too much time
    optimizing the most complex equations.
- `fast_cycle`: Whether to thread over subsamples of equations during
    regularized evolution. Slightly improves performance, but is a different
    algorithm.
- `turbo`: Whether to use `LoopVectorization.@turbo` to evaluate expressions.
    This can be significantly faster, but is only compatible with certain
    operators. *Experimental!*
- `migration`: Whether to migrate equations between processes.
- `hof_migration`: Whether to migrate equations from the hall of fame
    to processes.
- `fraction_replaced`: What fraction of each population to replace with
    migrated equations at the end of each cycle.
- `fraction_replaced_hof`: What fraction to replace with hall of fame
    equations at the end of each cycle.
- `should_simplify`: Whether to simplify equations. If you
    pass a custom objective, this will be set to `false`.
- `should_optimize_constants`: Whether to use an optimization algorithm
    to periodically optimize constants in equations.
- `optimizer_nrestarts`: How many different random starting positions to consider
    for optimization of constants.
- `optimizer_algorithm`: Select algorithm to use for optimizing constants. Default
    is "BFGS", but "NelderMead" is also supported.
- `optimizer_options`: General options for the constant optimization. For details
    we refer to the documentation on `Optim.Options` from the `Optim.jl` package.
    Options can be provided here as `NamedTuple`, e.g. `(iterations=16,)`, as a
    `Dict`, e.g. Dict(:x_tol => 1.0e-32,), or as an `Optim.Options` instance.
- `output_file`: What file to store equations to, as a backup.
- `perturbation_factor`: When mutating a constant, either
    multiply or divide by (1+perturbation_factor)^(rand()+1).
- `probability_negate_constant`: Probability of negating a constant in the equation
    when mutating it.
- `mutation_weights`: Relative probabilities of the mutations. The struct
    `MutationWeights` should be passed to these options.
    See its documentation on `MutationWeights` for the different weights.
- `crossover_probability`: Probability of performing crossover.
- `annealing`: Whether to use simulated annealing.
- `warmup_maxsize_by`: Whether to slowly increase the max size from 5 up to
    `maxsize`. If nonzero, specifies the fraction through the search
    at which the maxsize should be reached.
- `verbosity`: Whether to print debugging statements or
    not.
- `print_precision`: How many digits to print when printing
    equations. By default, this is 5.
- `save_to_file`: Whether to save equations to a file during the search.
- `bin_constraints`: See `constraints`. This is the same, but specified for binary
    operators only (for example, if you have an operator that is both a binary
    and unary operator).
- `una_constraints`: Likewise, for unary operators.
- `seed`: What random seed to use. `nothing` uses no seed.
- `progress`: Whether to use a progress bar output (`verbosity` will
    have no effect).
- `early_stop_condition`: Float - whether to stop early if the mean loss gets below this value.
    Function - a function taking (loss, complexity) as arguments and returning true or false.
- `timeout_in_seconds`: Float64 - the time in seconds after which to exit (as an alternative to the number of iterations).
- `max_evals`: Int (or Nothing) - the maximum number of evaluations of expressions to perform.
- `skip_mutation_failures`: Whether to simply skip over mutations that fail or are rejected, rather than to replace the mutated
    expression with the original expression and proceed normally.
- `enable_autodiff`: Whether to enable automatic differentiation functionality. This is turned off by default.
    If turned on, this will be turned off if one of the operators does not have well-defined gradients.
- `nested_constraints`: Specifies how many times a combination of operators can be nested. For example,
    `[sin => [cos => 0], cos => [cos => 2]]` specifies that `cos` may never appear within a `sin`,
    but `sin` can be nested with itself an unlimited number of times. The second term specifies that `cos`
    can be nested up to 2 times within a `cos`, so that `cos(cos(cos(x)))` is allowed (as well as any combination
    of `+` or `-` within it), but `cos(cos(cos(cos(x))))` is not allowed. When an operator is not specified,
    it is assumed that it can be nested an unlimited number of times. This requires that there is no operator
    which is used both in the unary operators and the binary operators (e.g., `-` could be both subtract, and negation).
    For binary operators, both arguments are treated the same way, and the max of each argument is constrained.
- `deterministic`: Use a global counter for the birth time, rather than calls to `time()`. This gives
    perfect resolution, and is therefore deterministic. However, it is not thread safe, and must be used
    in serial mode.
- `define_helper_functions`: Whether to define helper functions
    for constructing and evaluating trees.
"""

"""
    Options(;kws...)

Construct options for `equation_search` and other functions.
The current arguments have been tuned using the median values from
https://github.com/MilesCranmer/PySR/discussions/115.

# Arguments
$(OPTION_DESCRIPTIONS)
"""
function Options end
@save_kwargs DEFAULT_OPTIONS function Options(;
    binary_operators=[+, -, /, *],
    unary_operators=[],
    constraints=nothing,
    elementwise_loss::Union{Function,SupervisedLoss,Nothing}=nothing,
    loss_function::Union{Function,Nothing}=nothing,
    tournament_selection_n::Integer=12, #1 sampled from every tournament_selection_n per mutation
    tournament_selection_p::Real=0.86,
    topn::Integer=12, #samples to return per population
    complexity_of_operators=nothing,
    complexity_of_constants::Union{Nothing,Real}=nothing,
    complexity_of_variables::Union{Nothing,Real}=nothing,
    parsimony::Real=0.0032,
    dimensional_constraint_penalty::Union{Nothing,Real}=nothing,
    alpha::Real=0.100000,
    maxsize::Integer=20,
    maxdepth::Union{Nothing,Integer}=nothing,
    fast_cycle::Bool=false,
    turbo::Bool=false,
    migration::Bool=true,
    hof_migration::Bool=true,
    should_simplify::Union{Nothing,Bool}=nothing,
    should_optimize_constants::Bool=true,
    output_file::Union{Nothing,AbstractString}=nothing,
    npopulations::Union{Nothing,Integer}=15,
    perturbation_factor::Real=0.076,
    annealing::Bool=false,
    batching::Bool=false,
    batch_size::Integer=50,
    mutation_weights::Union{MutationWeights,AbstractVector,NamedTuple}=MutationWeights(),
    crossover_probability::Real=0.066,
    warmup_maxsize_by::Real=0.0,
    use_frequency::Bool=true,
    use_frequency_in_tournament::Bool=true,
    adaptive_parsimony_scaling::Real=20.0,
    npop::Integer=33,
    ncycles_per_iteration::Integer=550,
    fraction_replaced::Real=0.00036,
    fraction_replaced_hof::Real=0.035,
    verbosity::Real=convert(Int, 1e9),
    print_precision::Integer=5,
    save_to_file::Bool=true,
    probability_negate_constant::Real=0.01,
    seed=nothing,
    bin_constraints=nothing,
    una_constraints=nothing,
    progress::Bool=true,
    terminal_width::Union{Nothing,Integer}=nothing,
    optimizer_algorithm::AbstractString="BFGS",
    optimizer_nrestarts::Integer=2,
    optimizer_probability::Real=0.14,
    optimizer_iterations::Union{Nothing,Integer}=nothing,
    optimizer_options::Union{Dict,NamedTuple,Optim.Options,Nothing}=nothing,
    val_recorder::Val{use_recorder}=Val(false),
    recorder_file::AbstractString="pysr_recorder.json",
    early_stop_condition::Union{Function,Real,Nothing}=nothing,
    timeout_in_seconds::Union{Nothing,Real}=nothing,
    max_evals::Union{Nothing,Integer}=nothing,
    skip_mutation_failures::Bool=true,
    enable_autodiff::Bool=false,
    nested_constraints=nothing,
    deterministic::Bool=false,
    # Not search options; just construction options:
    define_helper_functions::Bool=true,
    deprecated_return_state=nothing,
    # Deprecated args:
    kws...,
) where {use_recorder}
    for k in keys(kws)
        !haskey(deprecated_options_mapping, k) && error("Unknown keyword argument: $k")
        new_key = deprecated_options_mapping[k]
        if startswith(string(new_key), "deprecated_")
            Base.depwarn("The keyword argument `$(k)` is deprecated.", :Options)
        else
            Base.depwarn(
                "The keyword argument `$(k)` is deprecated. Use `$(new_key)` instead.",
                :Options,
            )
        end
        # Now, set the new key to the old value:
        #! format: off
        k == :hofMigration && (hof_migration = kws[k]; true) && continue
        k == :shouldOptimizeConstants && (should_optimize_constants = kws[k]; true) && continue
        k == :hofFile && (output_file = kws[k]; true) && continue
        k == :perturbationFactor && (perturbation_factor = kws[k]; true) && continue
        k == :batchSize && (batch_size = kws[k]; true) && continue
        k == :crossoverProbability && (crossover_probability = kws[k]; true) && continue
        k == :warmupMaxsizeBy && (warmup_maxsize_by = kws[k]; true) && continue
        k == :useFrequency && (use_frequency = kws[k]; true) && continue
        k == :useFrequencyInTournament && (use_frequency_in_tournament = kws[k]; true) && continue
        k == :ncyclesperiteration && (ncycles_per_iteration = kws[k]; true) && continue
        k == :fractionReplaced && (fraction_replaced = kws[k]; true) && continue
        k == :fractionReplacedHof && (fraction_replaced_hof = kws[k]; true) && continue
        k == :probNegate && (probability_negate_constant = kws[k]; true) && continue
        k == :optimize_probability && (optimizer_probability = kws[k]; true) && continue
        k == :probPickFirst && (tournament_selection_p = kws[k]; true) && continue
        k == :earlyStopCondition && (early_stop_condition = kws[k]; true) && continue
        k == :return_state && (deprecated_return_state = kws[k]; true) && continue
        k == :stateReturn && (deprecated_return_state = kws[k]; true) && continue
        k == :ns && (tournament_selection_n = kws[k]; true) && continue
        k == :loss && (elementwise_loss = kws[k]; true) && continue
        if k == :mutationWeights
            if typeof(kws[k]) <: AbstractVector
                _mutation_weights = kws[k]
                if length(_mutation_weights) < length(mutations)
                    # Pad with zeros:
                    _mutation_weights = vcat(
                        _mutation_weights,
                        zeros(length(mutations) - length(_mutation_weights))
                    )
                end
                mutation_weights = MutationWeights(_mutation_weights...)
            else
                mutation_weights = kws[k]
            end
            continue
        end
        #! format: on
        error(
            "Unknown deprecated keyword argument: $k. Please update `Options(;)` to transfer this key.",
        )
    end

    if elementwise_loss === nothing
        elementwise_loss = L2DistLoss()
    else
        if loss_function !== nothing
            error("You cannot specify both `elementwise_loss` and `loss_function`.")
        end
    end

    if should_simplify === nothing
        should_simplify = (
            loss_function === nothing &&
            nested_constraints === nothing &&
            constraints === nothing &&
            bin_constraints === nothing &&
            una_constraints === nothing
        )
    end

    if output_file === nothing
        # "%Y-%m-%d_%H%M%S.%f"
        date_time_str = Dates.format(Dates.now(), "yyyy-mm-dd_HHMMSS.sss")
        output_file = "hall_of_fame_" * date_time_str * ".csv"
    end

    nuna = length(unary_operators)
    nbin = length(binary_operators)
    @assert maxsize > 3
    @assert warmup_maxsize_by >= 0.0f0
    @assert nuna <= max_ops && nbin <= max_ops

    # Make sure nested_constraints contains functions within our operator set:
    if nested_constraints !== nothing
        # Check that intersection of binary operators and unary operators is empty:
        for op in binary_operators
            if op ∈ unary_operators
                error(
                    "Operator $(op) is both a binary and unary operator. " *
                    "You can't use nested constraints.",
                )
            end
        end

        # Convert to dict:
        if !(typeof(nested_constraints) <: Dict)
            # Convert to dict:
            nested_constraints = Dict(
                [cons[1] => Dict(cons[2]...) for cons in nested_constraints]...
            )
        end
        for (op, nested_constraint) in nested_constraints
            if !(op ∈ binary_operators || op ∈ unary_operators)
                error("Operator $(op) is not in the operator set.")
            end
            for (nested_op, max_nesting) in nested_constraint
                if !(nested_op ∈ binary_operators || nested_op ∈ unary_operators)
                    error("Operator $(nested_op) is not in the operator set.")
                end
                @assert nested_op ∈ binary_operators || nested_op ∈ unary_operators
                @assert max_nesting >= -1 && typeof(max_nesting) <: Int
            end
        end

        # Lastly, we clean it up into a dict of (degree,op_idx) => max_nesting.
        new_nested_constraints = []
        # Dict()
        for (op, nested_constraint) in nested_constraints
            (degree, idx) = if op ∈ binary_operators
                2, findfirst(isequal(op), binary_operators)
            else
                1, findfirst(isequal(op), unary_operators)
            end
            new_max_nesting_dict = []
            # Dict()
            for (nested_op, max_nesting) in nested_constraint
                (nested_degree, nested_idx) = if nested_op ∈ binary_operators
                    2, findfirst(isequal(nested_op), binary_operators)
                else
                    1, findfirst(isequal(nested_op), unary_operators)
                end
                # new_max_nesting_dict[(nested_degree, nested_idx)] = max_nesting
                push!(new_max_nesting_dict, (nested_degree, nested_idx, max_nesting))
            end
            # new_nested_constraints[(degree, idx)] = new_max_nesting_dict
            push!(new_nested_constraints, (degree, idx, new_max_nesting_dict))
        end
        nested_constraints = new_nested_constraints
    end

    if typeof(constraints) <: Tuple
        constraints = collect(constraints)
    end
    if constraints !== nothing
        @assert bin_constraints === nothing
        @assert una_constraints === nothing
        # TODO: This is redundant with the checks in equation_search
        for op in binary_operators
            @assert !(op in unary_operators)
        end
        for op in unary_operators
            @assert !(op in binary_operators)
        end
        bin_constraints = constraints
        una_constraints = constraints
    end

    una_constraints, bin_constraints = build_constraints(
        una_constraints, bin_constraints, unary_operators, binary_operators, nuna, nbin
    )

    # Define the complexities of everything.
    use_complexity_mapping = (
        complexity_of_constants !== nothing ||
        complexity_of_variables !== nothing ||
        complexity_of_operators !== nothing
    )
    complexity_mapping = if use_complexity_mapping
        if complexity_of_operators === nothing
            complexity_of_operators = Dict()
        else
            # Convert to dict:
            complexity_of_operators = Dict(complexity_of_operators)
        end

        # Get consistent type:
        promoted_type = promote_type(
            (complexity_of_variables !== nothing) ? typeof(complexity_of_variables) : Int,
            (complexity_of_constants !== nothing) ? typeof(complexity_of_constants) : Int,
            (x -> typeof(x)).(values(complexity_of_operators))...,
        )

        # If not in dict, then just set it to 1.
        binop_complexities = promoted_type[
            (haskey(complexity_of_operators, op) ? complexity_of_operators[op] : 1) #
            for op in binary_operators
        ]
        unaop_complexities = promoted_type[
            (haskey(complexity_of_operators, op) ? complexity_of_operators[op] : 1) #
            for op in unary_operators
        ]

        variable_complexity = (
            (complexity_of_variables !== nothing) ? complexity_of_variables : 1
        )
        constant_complexity = (
            (complexity_of_constants !== nothing) ? complexity_of_constants : 1
        )

        ComplexityMapping(;
            binop_complexities=binop_complexities,
            unaop_complexities=unaop_complexities,
            variable_complexity=variable_complexity,
            constant_complexity=constant_complexity,
        )
    else
        ComplexityMapping(false)
    end
    # Finish defining complexities

    if maxdepth === nothing
        maxdepth = maxsize
    end

    if npopulations === nothing
        npopulations = nworkers()
    end

    if define_helper_functions
        # We call here so that mapped operators, like ^
        # are correctly overloaded, rather than overloading
        # operators like "safe_pow", etc.
        OperatorEnum(;
            binary_operators=binary_operators,
            unary_operators=unary_operators,
            enable_autodiff=false,  # Not needed; we just want the constructors
            define_helper_functions=true,
        )
    end

    binary_operators = map(binopmap, binary_operators)
    unary_operators = map(unaopmap, unary_operators)

    operators = OperatorEnum(;
        binary_operators=binary_operators,
        unary_operators=unary_operators,
        enable_autodiff=enable_autodiff,
        define_helper_functions=define_helper_functions,
    )

    if progress
        verbosity = 0
    end

    early_stop_condition = if typeof(early_stop_condition) <: Real
        # Need to make explicit copy here for this to work:
        stopping_point = Float64(early_stop_condition)
        (loss, complexity) -> loss < stopping_point
    else
        early_stop_condition
    end

    # Parse optimizer options
    default_optimizer_iterations = 8
    if !isa(optimizer_options, Optim.Options)
        if isnothing(optimizer_iterations)
            optimizer_iterations = default_optimizer_iterations
        end
        if isnothing(optimizer_options)
            optimizer_options = Optim.Options(; iterations=optimizer_iterations)
        else
            if haskey(optimizer_options, :iterations)
                optimizer_iterations = optimizer_options[:iterations]
            end
            optimizer_options = Optim.Options(;
                optimizer_options..., iterations=optimizer_iterations
            )
        end
    end

    ## Create tournament weights:6
    tournament_selection_weights =
        let n = tournament_selection_n, p = tournament_selection_p
            k = collect(0:(n - 1))
            prob_each = p * ((1 - p) .^ k)

            StatsBase.Weights(prob_each, sum(prob_each))
        end

    # Create mutation weights:
    set_mutation_weights = if typeof(mutation_weights) <: NamedTuple
        MutationWeights(; mutation_weights...)
    else
        mutation_weights
    end

    @assert print_precision > 0

    options = Options{
        eltype(complexity_mapping),
<<<<<<< HEAD
        use_recorder,
=======
        typeof(operators),
>>>>>>> 905db77b
        typeof(optimizer_options),
        typeof(tournament_selection_weights),
    }(
        operators,
        bin_constraints,
        una_constraints,
        complexity_mapping,
        tournament_selection_n,
        tournament_selection_p,
        tournament_selection_weights,
        parsimony,
        dimensional_constraint_penalty,
        alpha,
        maxsize,
        maxdepth,
        fast_cycle,
        turbo,
        migration,
        hof_migration,
        should_simplify,
        should_optimize_constants,
        output_file,
        npopulations,
        perturbation_factor,
        annealing,
        batching,
        batch_size,
        set_mutation_weights,
        crossover_probability,
        warmup_maxsize_by,
        use_frequency,
        use_frequency_in_tournament,
        adaptive_parsimony_scaling,
        npop,
        ncycles_per_iteration,
        fraction_replaced,
        fraction_replaced_hof,
        topn,
        verbosity,
        print_precision,
        save_to_file,
        probability_negate_constant,
        nuna,
        nbin,
        seed,
        elementwise_loss,
        loss_function,
        progress,
        terminal_width,
        optimizer_algorithm,
        optimizer_probability,
        optimizer_nrestarts,
        optimizer_options,
        recorder_file,
        tournament_selection_p,
        early_stop_condition,
        deprecated_return_state,
        timeout_in_seconds,
        max_evals,
        skip_mutation_failures,
        nested_constraints,
        deterministic,
        define_helper_functions,
    )

    return options
end

end<|MERGE_RESOLUTION|>--- conflicted
+++ resolved
@@ -686,11 +686,8 @@
 
     options = Options{
         eltype(complexity_mapping),
-<<<<<<< HEAD
+        typeof(operators),
         use_recorder,
-=======
-        typeof(operators),
->>>>>>> 905db77b
         typeof(optimizer_options),
         typeof(tournament_selection_weights),
     }(
