module SymbolicRegression

# Types
export Population,
    PopMember,
    HallOfFame,
    Options,
    Dataset,
    MutationWeights,
    Node,
    GraphNode,
    AbstractExpressionNode,
    SRRegressor,
    MultitargetSRRegressor,
    LOSS_TYPE,
    DATA_TYPE,

    #Functions:
    equation_search,
    s_r_cycle,
    calculate_pareto_frontier,
    count_nodes,
    compute_complexity,
    print_tree,
    string_tree,
    eval_tree_array,
    eval_diff_tree_array,
    eval_grad_tree_array,
    differentiable_eval_tree_array,
    set_node!,
    copy_node,
    node_to_symbolic,
    symbolic_to_node,
    simplify_tree,
    tree_mapreduce,
    combine_operators,
    gen_random_tree,
    gen_random_tree_fixed_size,
    @extend_operators,

    #Operators
    plus,
    sub,
    mult,
    square,
    cube,
    pow,
    safe_pow,
    safe_log,
    safe_log2,
    safe_log10,
    safe_log1p,
    safe_acosh,
    safe_sqrt,
    neg,
    greater,
    cond,
    relu,
    logical_or,
    logical_and,

    # special operators
    gamma,
    erf,
    erfc,
    atanh_clip

using Distributed
import Printf: @printf, @sprintf
import PackageExtensionCompat: @require_extensions
using Pkg: Pkg
import TOML: parsefile
import Random: seed!, shuffle!
using Reexport
import DynamicExpressions:
    Node,
    GraphNode,
    AbstractExpressionNode,
    copy_node,
    set_node!,
    string_tree,
    print_tree,
    count_nodes,
    get_constants,
    set_constants,
    index_constants,
    NodeIndex,
    eval_tree_array,
    differentiable_eval_tree_array,
    eval_diff_tree_array,
    eval_grad_tree_array,
    node_to_symbolic,
    symbolic_to_node,
    combine_operators,
    simplify_tree,
    tree_mapreduce,
    set_default_variable_names!
import DynamicExpressions.EquationModule: with_type_parameters
@reexport import LossFunctions:
    MarginLoss,
    DistanceLoss,
    SupervisedLoss,
    ZeroOneLoss,
    LogitMarginLoss,
    PerceptronLoss,
    HingeLoss,
    L1HingeLoss,
    L2HingeLoss,
    SmoothedL1HingeLoss,
    ModifiedHuberLoss,
    L2MarginLoss,
    ExpLoss,
    SigmoidLoss,
    DWDMarginLoss,
    LPDistLoss,
    L1DistLoss,
    L2DistLoss,
    PeriodicLoss,
    HuberLoss,
    EpsilonInsLoss,
    L1EpsilonInsLoss,
    L2EpsilonInsLoss,
    LogitDistLoss,
    QuantileLoss,
    LogCoshLoss

# https://discourse.julialang.org/t/how-to-find-out-the-version-of-a-package-from-its-module/37755/15
const PACKAGE_VERSION = try
    let project = parsefile(joinpath(pkgdir(@__MODULE__), "Project.toml"))
        VersionNumber(project["version"])
    end
catch
    VersionNumber(0, 0, 0)
end

function deprecate_varmap(variable_names, varMap, func_name)
    if varMap !== nothing
        Base.depwarn("`varMap` is deprecated; use `variable_names` instead", func_name)
        @assert variable_names === nothing "Cannot pass both `varMap` and `variable_names`"
        variable_names = varMap
    end
    return variable_names
end

include("Utils.jl")
include("InterfaceDynamicQuantities.jl")
include("Core.jl")
include("InterfaceDynamicExpressions.jl")
include("Recorder.jl")
include("Complexity.jl")
include("DimensionalAnalysis.jl")
include("CheckConstraints.jl")
include("AdaptiveParsimony.jl")
include("MutationFunctions.jl")
include("LossFunctions.jl")
include("PopMember.jl")
include("ConstantOptimization.jl")
include("Population.jl")
include("HallOfFame.jl")
include("Mutate.jl")
include("RegularizedEvolution.jl")
include("SingleIteration.jl")
include("ProgressBars.jl")
include("Migration.jl")
include("SearchUtils.jl")

import .CoreModule:
    MAX_DEGREE,
    BATCH_DIM,
    FEATURE_DIM,
    DATA_TYPE,
    LOSS_TYPE,
    RecordType,
    Dataset,
    Options,
    MutationWeights,
    plus,
    sub,
    mult,
    square,
    cube,
    pow,
    safe_pow,
    safe_log,
    safe_log2,
    safe_log10,
    safe_log1p,
    safe_sqrt,
    safe_acosh,
    neg,
    greater,
    cond,
    relu,
    logical_or,
    logical_and,
    gamma,
    erf,
    erfc,
    atanh_clip
import .UtilsModule: is_anonymous_function, recursive_merge, json3_write
import .ComplexityModule: compute_complexity
import .CheckConstraintsModule: check_constraints
import .AdaptiveParsimonyModule:
    RunningSearchStatistics, update_frequencies!, move_window!, normalize_frequencies!
import .MutationFunctionsModule:
    gen_random_tree,
    gen_random_tree_fixed_size,
    random_node,
    random_node_and_parent,
    crossover_trees
import .InterfaceDynamicExpressionsModule: @extend_operators
import .LossFunctionsModule: eval_loss, score_func, update_baseline_loss!
import .PopMemberModule: PopMember, reset_birth!
import .PopulationModule: Population, best_sub_pop, record_population, best_of_sample
import .HallOfFameModule:
    HallOfFame, calculate_pareto_frontier, string_dominating_pareto_curve
import .SingleIterationModule: s_r_cycle, optimize_and_simplify_population
import .ProgressBarsModule: WrappedProgressBar
import .RecorderModule: @recorder, is_recording, find_iteration_from_record
import .MigrationModule: migrate!
import .SearchUtilsModule:
    assign_next_worker!,
    initialize_worker_assignment,
    @sr_spawner,
    watch_stream,
    close_reader!,
    check_for_user_quit,
    check_for_loss_threshold,
    check_for_timeout,
    check_max_evals,
    ResourceMonitor,
    start_work_monitor!,
    stop_work_monitor!,
    estimate_work_fraction,
    update_progress_bar!,
    print_search_state,
    init_dummy_pops,
    load_saved_hall_of_fame,
    load_saved_population,
    construct_datasets,
    get_cur_maxsize,
    update_hall_of_fame!

include("deprecates.jl")
include("Configure.jl")

"""
    equation_search(X, y[; kws...])

Perform a distributed equation search for functions `f_i` which
describe the mapping `f_i(X[:, j]) ≈ y[i, j]`. Options are
configured using SymbolicRegression.Options(...),
which should be passed as a keyword argument to options.
One can turn off parallelism with `numprocs=0`,
which is useful for debugging and profiling.

# Arguments
- `X::AbstractMatrix{T}`:  The input dataset to predict `y` from.
    The first dimension is features, the second dimension is rows.
- `y::Union{AbstractMatrix{T}, AbstractVector{T}}`: The values to predict. The first dimension
    is the output feature to predict with each equation, and the
    second dimension is rows.
- `niterations::Int=10`: The number of iterations to perform the search.
    More iterations will improve the results.
- `weights::Union{AbstractMatrix{T}, AbstractVector{T}, Nothing}=nothing`: Optionally
    weight the loss for each `y` by this value (same shape as `y`).
- `options::Options=Options()`: The options for the search, such as
    which operators to use, evolution hyperparameters, etc.
- `node_type::Type{N}=Node`: The type of node to use for the search.
    For example, `Node` or `GraphNode`.
- `variable_names::Union{Vector{String}, Nothing}=nothing`: The names
    of each feature in `X`, which will be used during printing of equations.
- `display_variable_names::Union{Vector{String}, Nothing}=variable_names`: Names
    to use when printing expressions during the search, but not when saving
    to an equation file.
- `y_variable_names::Union{String,AbstractVector{String},Nothing}=nothing`: The
    names of each output feature in `y`, which will be used during printing
    of equations.
- `parallelism=:multithreading`: What parallelism mode to use.
    The options are `:multithreading`, `:multiprocessing`, and `:serial`.
    By default, multithreading will be used. Multithreading uses less memory,
    but multiprocessing can handle multi-node compute. If using `:multithreading`
    mode, the number of threads available to julia are used. If using
    `:multiprocessing`, `numprocs` processes will be created dynamically if
    `procs` is unset. If you have already allocated processes, pass them
    to the `procs` argument and they will be used.
    You may also pass a string instead of a symbol, like `"multithreading"`.
- `numprocs::Union{Int, Nothing}=nothing`:  The number of processes to use,
    if you want `equation_search` to set this up automatically. By default
    this will be `4`, but can be any number (you should pick a number <=
    the number of cores available).
- `procs::Union{Vector{Int}, Nothing}=nothing`: If you have set up
    a distributed run manually with `procs = addprocs()` and `@everywhere`,
    pass the `procs` to this keyword argument.
- `addprocs_function::Union{Function, Nothing}=nothing`: If using multiprocessing
    (`parallelism=:multithreading`), and are not passing `procs` manually,
    then they will be allocated dynamically using `addprocs`. However,
    you may also pass a custom function to use instead of `addprocs`.
    This function should take a single positional argument,
    which is the number of processes to use, as well as the `lazy` keyword argument.
    For example, if set up on a slurm cluster, you could pass
    `addprocs_function = addprocs_slurm`, which will set up slurm processes.
- `heap_size_hint_in_bytes::Union{Int,Nothing}=nothing`: On Julia 1.9+, you may set the `--heap-size-hint`
    flag on Julia processes, recommending garbage collection once a process
    is close to the recommended size. This is important for long-running distributed
    jobs where each process has an independent memory, and can help avoid
    out-of-memory errors. By default, this is set to `Sys.free_memory() / numprocs`.
- `runtests::Bool=true`: Whether to run (quick) tests before starting the
    search, to see if there will be any problems during the equation search
    related to the host environment.
- `saved_state=nothing`: If you have already
    run `equation_search` and want to resume it, pass the state here.
    To get this to work, you need to have set return_state=true,
    which will cause `equation_search` to return the state. The second
    element of the state is the regular return value with the hall of fame.
    Note that you cannot change the operators or dataset, but most other options
    should be changeable.
- `return_state::Union{Bool, Nothing}=nothing`: Whether to return the
    state of the search for warm starts. By default this is false.
- `loss_type::Type=Nothing`: If you would like to use a different type
    for the loss than for the data you passed, specify the type here.
    Note that if you pass complex data `::Complex{L}`, then the loss
    type will automatically be set to `L`.
- `verbosity`: Whether to print debugging statements or not.
- `progress`: Whether to use a progress bar output. Only available for
    single target output.
- `X_units::Union{AbstractVector,Nothing}=nothing`: The units of the dataset,
    to be used for dimensional constraints. For example, if `X_units=["kg", "m"]`,
    then the first feature will have units of kilograms, and the second will
    have units of meters.
- `y_units=nothing`: The units of the output, to be used for dimensional constraints.
    If `y` is a matrix, then this can be a vector of units, in which case
    each element corresponds to each output feature.

# Returns
- `hallOfFame::HallOfFame`: The best equations seen during the search.
    hallOfFame.members gives an array of `PopMember` objects, which
    have their tree (equation) stored in `.tree`. Their score (loss)
    is given in `.score`. The array of `PopMember` objects
    is enumerated by size from `1` to `options.maxsize`.
"""
function equation_search(
    X::AbstractMatrix{T},
    y::AbstractMatrix{T};
    niterations::Int=10,
    weights::Union{AbstractMatrix{T},AbstractVector{T},Nothing}=nothing,
    options::Options=Options(),
    node_type::Type{N}=Node,
    variable_names::Union{AbstractVector{String},Nothing}=nothing,
    display_variable_names::Union{AbstractVector{String},Nothing}=variable_names,
    y_variable_names::Union{String,AbstractVector{String},Nothing}=nothing,
    parallelism=:multithreading,
    numprocs::Union{Int,Nothing}=nothing,
    procs::Union{Vector{Int},Nothing}=nothing,
    addprocs_function::Union{Function,Nothing}=nothing,
    heap_size_hint_in_bytes::Union{Integer,Nothing}=nothing,
    runtests::Bool=true,
    saved_state=nothing,
    return_state::Union{Bool,Nothing}=nothing,
    loss_type::Type{L}=Nothing,
    verbosity::Union{Integer,Nothing}=nothing,
    progress::Union{Bool,Nothing}=nothing,
    X_units::Union{AbstractVector,Nothing}=nothing,
    y_units=nothing,
    v_dim_out::Val{DIM_OUT}=Val(nothing),
    # Deprecated:
    multithreaded=nothing,
    varMap=nothing,
<<<<<<< HEAD
) where {T<:DATA_TYPE,Linit,dim_out,N<:AbstractExpressionNode}
=======
) where {T<:DATA_TYPE,L,DIM_OUT}
>>>>>>> f38ea0df
    if multithreaded !== nothing
        error(
            "`multithreaded` is deprecated. Use the `parallelism` argument instead. " *
            "Choose one of :multithreaded, :multiprocessing, or :serial.",
        )
    end
    variable_names = deprecate_varmap(variable_names, varMap, :equation_search)

    if weights !== nothing
        @assert length(weights) == length(y)
        weights = reshape(weights, size(y))
    end

    datasets = construct_datasets(
        X,
        y,
        weights,
        variable_names,
        display_variable_names,
        y_variable_names,
        X_units,
        y_units,
        L,
    )

    return equation_search(
        datasets;
        niterations=niterations,
        options=options,
        node_type=N,
        parallelism=parallelism,
        numprocs=numprocs,
        procs=procs,
        addprocs_function=addprocs_function,
        heap_size_hint_in_bytes=heap_size_hint_in_bytes,
        runtests=runtests,
        saved_state=saved_state,
        return_state=return_state,
        verbosity=verbosity,
        progress=progress,
        v_dim_out=Val(DIM_OUT),
    )
end

function equation_search(
    X::AbstractMatrix{T1}, y::AbstractMatrix{T2}; kw...
) where {T1<:DATA_TYPE,T2<:DATA_TYPE}
    U = promote_type(T1, T2)
    return equation_search(
        convert(AbstractMatrix{U}, X), convert(AbstractMatrix{U}, y); kw...
    )
end

function equation_search(
    X::AbstractMatrix{T1}, y::AbstractVector{T2}; kw...
) where {T1<:DATA_TYPE,T2<:DATA_TYPE}
    return equation_search(X, reshape(y, (1, size(y, 1))); kw..., v_dim_out=Val(1))
end

function equation_search(dataset::Dataset; kws...)
    return equation_search([dataset]; kws..., v_dim_out=Val(1))
end

function equation_search(
    datasets::Vector{D};
    niterations::Int=10,
    options::Options=Options(),
    node_type::Type{N}=Node,
    parallelism=:multithreading,
    numprocs::Union{Int,Nothing}=nothing,
    procs::Union{Vector{Int},Nothing}=nothing,
    addprocs_function::Union{Function,Nothing}=nothing,
    heap_size_hint_in_bytes::Union{Integer,Nothing}=nothing,
    runtests::Bool=true,
    saved_state=nothing,
    return_state::Union{Bool,Nothing}=nothing,
    verbosity::Union{Int,Nothing}=nothing,
    progress::Union{Bool,Nothing}=nothing,
<<<<<<< HEAD
    v_dim_out::Val{dim_out}=Val(nothing),
) where {dim_out,T<:DATA_TYPE,L<:LOSS_TYPE,D<:Dataset{T,L},N<:AbstractExpressionNode}
=======
    v_dim_out::Val{DIM_OUT}=Val(nothing),
) where {DIM_OUT,T<:DATA_TYPE,L<:LOSS_TYPE,D<:Dataset{T,L}}
>>>>>>> f38ea0df
    v_concurrency, concurrency = if parallelism in (:multithreading, "multithreading")
        (Val(:multithreading), :multithreading)
    elseif parallelism in (:multiprocessing, "multiprocessing")
        (Val(:multiprocessing), :multiprocessing)
    elseif parallelism in (:serial, "serial")
        (Val(:serial), :serial)
    else
        error(
            "Invalid parallelism mode: $parallelism. " *
            "You must choose one of :multithreading, :multiprocessing, or :serial.",
        )
    end
    not_distributed = concurrency in (:multithreading, :serial)
    not_distributed &&
        procs !== nothing &&
        error(
            "`procs` should not be set when using `parallelism=$(parallelism)`. Please use `:multiprocessing`.",
        )
    not_distributed &&
        numprocs !== nothing &&
        error(
            "`numprocs` should not be set when using `parallelism=$(parallelism)`. Please use `:multiprocessing`.",
        )

    # TODO: Still not type stable. Should be able to pass `Val{return_state}`.
    _return_state = if options.return_state === nothing
        return_state === nothing ? false : return_state
    else
        @assert(
            return_state === nothing,
            "You cannot set `return_state` in both the `Options` and in the passed arguments."
        )
        options.return_state
    end

    v_dim_out = if DIM_OUT === nothing
        length(datasets) > 1 ? Val(2) : Val(1)
    else
        Val(DIM_OUT)
    end
    _numprocs::Int = if numprocs === nothing && procs === nothing
        4
    elseif numprocs !== nothing && procs === nothing
        numprocs
    elseif numprocs === nothing && procs !== nothing
        length(procs)
    else
        @assert length(procs) == numprocs
        numprocs
    end

    _verbosity = if verbosity === nothing && options.verbosity === nothing
        1
    elseif verbosity === nothing
        options.verbosity
    elseif options.verbosity === nothing
        verbosity
    else
        error(
            "You cannot set `verbosity` in both the search parameters `Options` and the call to `equation_search`.",
        )
        1
    end
    _progress = if progress === nothing && options.progress === nothing
        (_verbosity > 0) && length(datasets) == 1
    elseif progress === nothing
        options.progress
    elseif options.progress === nothing
        progress
    else
        error(
            "You cannot set `progress` in both the search parameters `Options` and the call to `equation_search`.",
        )
        false
    end
    if _progress
        @assert(
            length(datasets) == 1,
            "You cannot display a progress bar for multi-output searches."
        )
        @assert(_verbosity > 0, "You cannot display a progress bar with `verbosity=0`.")
    end

    _addprocs_function = addprocs_function === nothing ? addprocs : addprocs_function

    exeflags = if VERSION >= v"1.9" && concurrency == :multiprocessing
        heap_size_hint_in_megabytes = floor(
            Int, (
                if heap_size_hint_in_bytes === nothing
                    (Sys.free_memory() / _numprocs)
                else
                    heap_size_hint_in_bytes
                end
            ) / 1024^2
        )
        _verbosity > 0 &&
            heap_size_hint_in_bytes === nothing &&
            @info "Automatically setting `--heap-size-hint=$(heap_size_hint_in_megabytes)M` on each Julia process. You can configure this with the `heap_size_hint_in_bytes` parameter."

        `--heap-size=$(heap_size_hint_in_megabytes)M`
    else
        ``
    end

    # Underscores here mean that we have mutated the variable
    return _equation_search(
        v_concurrency,
        v_dim_out,
        datasets,
        niterations,
        options,
<<<<<<< HEAD
        with_type_parameters(N, T),
        numprocs,
=======
        _numprocs,
>>>>>>> f38ea0df
        procs,
        _addprocs_function,
        exeflags,
        runtests,
        saved_state,
        _verbosity,
        _progress,
        Val(_return_state),
    )
end

function _equation_search(
    ::Val{PARALLELISM},
    ::Val{DIM_OUT},
    datasets::Vector{D},
    niterations::Int,
    options::Options,
<<<<<<< HEAD
    ::Type{N},
    numprocs::Union{Int,Nothing},
=======
    numprocs::Int,
>>>>>>> f38ea0df
    procs::Union{Vector{Int},Nothing},
    addprocs_function::Function,
    exeflags::Cmd,
    runtests::Bool,
    saved_state,
    verbosity,
    progress,
<<<<<<< HEAD
    ::Val{should_return_state},
) where {
    T<:DATA_TYPE,
    L<:LOSS_TYPE,
    D<:Dataset{T,L},
    parallelism,
    should_return_state,
    dim_out,
    N<:AbstractExpressionNode{T},
}
    if options.deterministic
        if parallelism != :serial
            error("Determinism is only guaranteed for serial mode.")
        end
    end
    if parallelism == :multithreading
        if Threads.nthreads() == 1
            @warn "You are using multithreading mode, but only one thread is available. Try starting julia with `--threads=auto`."
        end
    end
    if any(d -> d.X_units !== nothing || d.y_units !== nothing, datasets)
        if options.dimensional_constraint_penalty === nothing && saved_state === nothing
            @warn "You are using dimensional constraints, but `dimensional_constraint_penalty` was not set. The default penalty of `1000.0` will be used."
        end
    end

=======
    ::Val{RETURN_STATE},
) where {T<:DATA_TYPE,L<:LOSS_TYPE,D<:Dataset{T,L},PARALLELISM,RETURN_STATE,DIM_OUT}
>>>>>>> f38ea0df
    stdin_reader = watch_stream(stdin)

    if options.define_helper_functions
        set_default_variable_names!(first(datasets).variable_names)
    end

    example_dataset = datasets[1]
    nout = size(datasets, 1)
    @assert (nout == 1 || DIM_OUT == 2)

    if runtests
        test_option_configuration(PARALLELISM, datasets, saved_state, options)
        test_dataset_configuration(example_dataset, options, verbosity)
    end

    for dataset in datasets
        update_baseline_loss!(dataset, options)
    end

    if options.seed !== nothing
        seed!(options.seed)
    end
    # Start a population on every process
    #    Store the population, hall of fame
<<<<<<< HEAD
    PopMemberType = PopMember{T,L,N}
    PopType = Population{T,L,PopMemberType}
    HallOfFameType = HallOfFame{T,L,PopMemberType}
    allPopsType = if parallelism == :serial
        Tuple{PopType,HallOfFameType,RecordType,Float64}
    elseif parallelism == :multiprocessing
=======
    WorkerOutputType = if PARALLELISM == :serial
        Tuple{Population{T,L},HallOfFame{T,L},RecordType,Float64}
    elseif PARALLELISM == :multiprocessing
>>>>>>> f38ea0df
        Future
    else
        Task
    end

    # Persistent storage of last-saved population for final return:
    returnPops = init_dummy_pops(options.populations, datasets, options)
    # Best 10 members from each population for migration:
    bestSubPops = init_dummy_pops(options.populations, datasets, options)

    # Pointers to populations on each worker:
    worker_output = [WorkerOutputType[] for j in 1:nout]
    # Initialize storage for workers
    tasks = [Task[] for j in 1:nout]
    # Set up a channel to send finished populations back to head node
    channels = if PARALLELISM == :multiprocessing
        [[RemoteChannel(1) for i in 1:(options.populations)] for j in 1:nout]
    else
        [[Channel(1) for i in 1:(options.populations)] for j in 1:nout]
        # (Unused for :serial)
    end

<<<<<<< HEAD
    # This is a recorder for populations, but is not actually used for processing, just
    # for the final return.
    returnPops = init_dummy_pops(options.populations, datasets, options, N)
    # These initial populations are discarded:
    bestSubPops = init_dummy_pops(options.populations, datasets, options, N)

    actualMaxsize = options.maxsize + MAX_DEGREE

=======
>>>>>>> f38ea0df
    # TODO: Should really be one per population too.
    all_running_search_statistics = [
        RunningSearchStatistics(; options=options) for j in 1:nout
    ]

    record = RecordType()
    @recorder record["options"] = "$(options)"

    # Records the number of evaluations:
    # Real numbers indicate use of batching.
    num_evals = [[0.0 for i in 1:(options.populations)] for j in 1:nout]

    we_created_procs = false
    ##########################################################################
    ### Distributed code:
    ##########################################################################
    if PARALLELISM == :multiprocessing
        (procs, we_created_procs) = configure_workers(;
            procs,
            numprocs,
            addprocs_function,
            options,
            project_path=splitdir(Pkg.project().path)[1],
            file=@__FILE__,
            exeflags,
            verbosity,
            example_dataset,
            runtests,
        )
    end
    # Get the next worker process to give a job:
    worker_assignment = initialize_worker_assignment()

    hallOfFame = load_saved_hall_of_fame(saved_state)
    hallOfFame = if hallOfFame === nothing
        [HallOfFame(options, T, L, N) for j in 1:nout]
    else
        # Recompute losses for the hall of fame, in
        # case the dataset changed:
        for (hof, dataset) in zip(hallOfFame, datasets)
            for member in hof.members[hof.exists]
                score, result_loss = score_func(dataset, member, options)
                member.score = score
                member.loss = result_loss
            end
        end
        hallOfFame
    end
    @assert length(hallOfFame) == nout
    hallOfFame::Vector{HallOfFameType}

    for j in 1:nout, i in 1:(options.populations)
        worker_idx = assign_next_worker!(
            worker_assignment; out=j, pop=i, parallelism=PARALLELISM, procs
        )
        saved_pop = load_saved_population(saved_state; out=j, pop=i)

<<<<<<< HEAD
        if saved_pop !== nothing && length(saved_pop.members) == options.population_size
            saved_pop::PopType
            ## Update losses:
            for member in saved_pop.members
                score, result_loss = score_func(datasets[j], member, options)
                member.score = score
                member.loss = result_loss
            end
            copy_pop = copy_population(saved_pop)
            new_pop = @sr_spawner parallelism worker_idx (
                copy_pop, HallOfFame(options, T, L, N), RecordType(), 0.0
            )
        else
            if saved_pop !== nothing
                @warn "Recreating population (output=$(j), population=$(i)), as the saved one doesn't have the correct number of members."
            end
            new_pop = @sr_spawner parallelism worker_idx (
                Population(
                    datasets[j];
                    population_size=options.population_size,
                    nlength=3,
                    options=options,
                    nfeatures=datasets[j].nfeatures,
                    node_type=N,
                ),
                HallOfFame(options, T, L, N),
                RecordType(),
                Float64(options.population_size),
            )
            # This involves population_size evaluations, on the full dataset:
        end
        push!(init_pops[j], new_pop)
=======
        new_pop =
            if saved_pop !== nothing && length(saved_pop.members) == options.population_size
                saved_pop::Population{T,L}
                ## Update losses:
                for member in saved_pop.members
                    score, result_loss = score_func(datasets[j], member, options)
                    member.score = score
                    member.loss = result_loss
                end
                copy_pop = copy(saved_pop)
                @sr_spawner(
                    begin
                        (copy_pop, HallOfFame(options, T, L), RecordType(), 0.0)
                    end,
                    parallelism = PARALLELISM,
                    worker_idx = worker_idx
                )
            else
                if saved_pop !== nothing
                    @warn "Recreating population (output=$(j), population=$(i)), as the saved one doesn't have the correct number of members."
                end
                @sr_spawner(
                    begin
                        (
                            Population(
                                datasets[j];
                                population_size=options.population_size,
                                nlength=3,
                                options=options,
                                nfeatures=datasets[j].nfeatures,
                            ),
                            HallOfFame(options, T, L),
                            RecordType(),
                            Float64(options.population_size),
                        )
                    end,
                    parallelism = PARALLELISM,
                    worker_idx = worker_idx
                )
                # This involves population_size evaluations, on the full dataset:
            end
        push!(worker_output[j], new_pop)
>>>>>>> f38ea0df
    end
    total_cycles = options.populations * niterations
    cycles_remaining = [total_cycles for j in 1:nout]
    curmaxsizes = [
        get_cur_maxsize(; options, total_cycles, cycles_remaining=cycles_remaining[j]) for
        j in 1:nout
    ]
    # 2. Start the cycle on every process:
    for j in 1:nout, i in 1:(options.populations)
        dataset = datasets[j]
        running_search_statistics = all_running_search_statistics[j]
        curmaxsize = curmaxsizes[j]
        @recorder record["out$(j)_pop$(i)"] = RecordType()
        worker_idx = assign_next_worker!(
            worker_assignment; out=j, pop=i, parallelism=PARALLELISM, procs
        )

        # TODO - why is this needed??
        # Multi-threaded doesn't like to fetch within a new task:
        c_rss = deepcopy(running_search_statistics)
        last_pop = worker_output[j][i]
        updated_pop = @sr_spawner(
            begin
                in_pop = if PARALLELISM in (:multiprocessing, :multithreading)
                    fetch(last_pop)[1]
                else
                    last_pop[1]
                end
                _dispatch_s_r_cycle(;
                    pop=i,
                    out=j,
                    iteration=0,
                    dataset,
                    options,
                    verbosity,
                    in_pop,
                    curmaxsize,
                    running_search_statistics=c_rss,
                )
            end,
            parallelism = PARALLELISM,
            worker_idx = worker_idx
        )
        worker_output[j][i] = updated_pop
    end

    verbosity > 0 && @info "Started!"
    start_time = time()
    if progress
        #TODO: need to iterate this on the max cycles remaining!
        sum_cycle_remaining = sum(cycles_remaining)
        progress_bar = WrappedProgressBar(
            1:sum_cycle_remaining; width=options.terminal_width
        )
    end

    last_print_time = time()
    last_speed_recording_time = time()
    num_evals_last = sum(sum, num_evals)
    num_evals_since_last = sum(sum, num_evals) - num_evals_last
    print_every_n_seconds = 5
    equation_speed = Float32[]

    if PARALLELISM in (:multiprocessing, :multithreading)
        for j in 1:nout, i in 1:(options.populations)
            # Start listening for each population to finish:
            t = @async put!(channels[j][i], fetch(worker_output[j][i]))
            push!(tasks[j], t)
        end
    end

    # Randomly order which order to check populations:
    # This is done so that we do work on all nout equally.
    all_idx = [(j, i) for j in 1:nout for i in 1:(options.populations)]
    shuffle!(all_idx)
    kappa = 0
    resource_monitor = ResourceMonitor(;
        absolute_start_time=time(),
        # Storing n times as many monitoring intervals as populations seems like it will
        # help get accurate resource estimates:
        num_intervals_to_store=options.populations * 100 * nout,
    )
    while sum(cycles_remaining) > 0
        kappa += 1
        if kappa > options.populations * nout
            kappa = 1
        end
        # nout, populations:
        j, i = all_idx[kappa]

        # Check if error on population:
        if PARALLELISM in (:multiprocessing, :multithreading)
            if istaskfailed(tasks[j][i])
                fetch(tasks[j][i])
                error("Task failed for population")
            end
        end
        # Non-blocking check if a population is ready:
        population_ready = if PARALLELISM in (:multiprocessing, :multithreading)
            # TODO: Implement type assertions based on parallelism.
            isready(channels[j][i])
        else
            true
        end
        # Don't start more if this output has finished its cycles:
        # TODO - this might skip extra cycles?
        population_ready &= (cycles_remaining[j] > 0)
        if population_ready
            start_work_monitor!(resource_monitor)
            # Take the fetch operation from the channel since its ready
            (cur_pop, best_seen, cur_record, cur_num_evals) =
                if PARALLELISM in (:multiprocessing, :multithreading)
                    take!(channels[j][i])
                else
                    worker_output[j][i]
                end
<<<<<<< HEAD
            cur_pop::PopType
            best_seen::HallOfFameType
=======
            cur_pop::Population{T,L}
            best_seen::HallOfFame{T,L}
>>>>>>> f38ea0df
            cur_record::RecordType
            cur_num_evals::Float64
            returnPops[j][i] = copy(cur_pop)
            bestSubPops[j][i] = best_sub_pop(cur_pop; topn=options.topn)
            @recorder record = recursive_merge(record, cur_record)
            num_evals[j][i] += cur_num_evals
            dataset = datasets[j]
            curmaxsize = curmaxsizes[j]

            for member in cur_pop.members
                size = compute_complexity(member, options)
                update_frequencies!(all_running_search_statistics[j]; size)
            end
            #! format: off
            update_hall_of_fame!(hallOfFame[j], cur_pop.members, options)
            update_hall_of_fame!(hallOfFame[j], best_seen.members[best_seen.exists], options)
            #! format: on

            # Dominating pareto curve - must be better than all simpler equations
            dominating = calculate_pareto_frontier(hallOfFame[j])

            if options.save_to_file
                output_file = options.output_file
                if nout > 1
                    output_file = output_file * ".out$j"
                end
                # Write file twice in case exit in middle of filewrite
                for out_file in (output_file, output_file * ".bkup")
                    open(out_file, "w") do io
                        println(io, "Complexity,Loss,Equation")
                        for member in dominating
                            println(
                                io,
                                "$(compute_complexity(member, options)),$(member.loss),\"" *
                                "$(string_tree(member.tree, options, variable_names=dataset.variable_names))\"",
                            )
                        end
                    end
                end
            end
            ###################################################################
            # Migration #######################################################
            if options.migration
                best_of_each = Population([
                    member for pop in bestSubPops[j] for member in pop.members
                ])
                migrate!(
                    best_of_each.members => cur_pop, options; frac=options.fraction_replaced
                )
            end
            if options.hof_migration && length(dominating) > 0
                migrate!(dominating => cur_pop, options; frac=options.fraction_replaced_hof)
            end
            ###################################################################

            cycles_remaining[j] -= 1
            if cycles_remaining[j] == 0
                break
            end
            worker_idx = assign_next_worker!(
                worker_assignment; out=j, pop=i, parallelism=PARALLELISM, procs
            )
            iteration = if is_recording(options)
                key = "out$(j)_pop$(i)"
                find_iteration_from_record(key, record) + 1
            else
                0
            end

            c_rss = deepcopy(all_running_search_statistics[j])
            in_pop = copy(cur_pop)
            worker_output[j][i] = @sr_spawner(
                begin
                    _dispatch_s_r_cycle(;
                        pop=i,
                        out=j,
                        iteration,
                        dataset,
                        options,
                        verbosity,
                        in_pop,
                        curmaxsize,
                        running_search_statistics=c_rss,
                    )
                end,
                parallelism = PARALLELISM,
                worker_idx = worker_idx
            )
            if PARALLELISM in (:multiprocessing, :multithreading)
                tasks[j][i] = @async put!(channels[j][i], fetch(worker_output[j][i]))
            end

            curmaxsizes[j] = get_cur_maxsize(;
                options, total_cycles, cycles_remaining=cycles_remaining[j]
            )
            stop_work_monitor!(resource_monitor)
            move_window!(all_running_search_statistics[j])
            if progress
                head_node_occupation = estimate_work_fraction(resource_monitor)
                update_progress_bar!(
                    progress_bar,
                    only(hallOfFame),
                    only(datasets),
                    options,
                    equation_speed,
                    head_node_occupation,
                    PARALLELISM,
                )
            end
        end
        sleep(1e-6)

        ################################################################
        ## Search statistics
        elapsed_since_speed_recording = time() - last_speed_recording_time
        if elapsed_since_speed_recording > 1.0
            num_evals_since_last, num_evals_last = let s = sum(sum, num_evals)
                s - num_evals_last, s
            end
            current_speed = num_evals_since_last / elapsed_since_speed_recording
            push!(equation_speed, current_speed)
            average_over_m_measurements = 20 # 20 second running average
            if length(equation_speed) > average_over_m_measurements
                deleteat!(equation_speed, 1)
            end
            last_speed_recording_time = time()
        end
        ################################################################

        ################################################################
        ## Printing code
        elapsed = time() - last_print_time
        # Update if time has passed
        if elapsed > print_every_n_seconds
            if verbosity > 0 && !progress && length(equation_speed) > 0

                # Dominating pareto curve - must be better than all simpler equations
                head_node_occupation = estimate_work_fraction(resource_monitor)
                print_search_state(
                    hallOfFame,
                    datasets;
                    options,
                    equation_speed,
                    total_cycles,
                    cycles_remaining,
                    head_node_occupation,
                    parallelism=PARALLELISM,
                    width=options.terminal_width,
                )
            end
            last_print_time = time()
        end
        ################################################################

        ################################################################
        ## Early stopping code
        if any((
            check_for_loss_threshold(hallOfFame, options),
            check_for_user_quit(stdin_reader),
            check_for_timeout(start_time, options),
            check_max_evals(num_evals, options),
        ))
            break
        end
        ################################################################
    end

    close_reader!(stdin_reader)

    # Safely close all processes or threads
    if PARALLELISM == :multiprocessing
        we_created_procs && rmprocs(procs)
    elseif PARALLELISM == :multithreading
        for j in 1:nout, i in 1:(options.populations)
            wait(worker_output[j][i])
        end
    end

    ##########################################################################
    ### Distributed code^
    ##########################################################################

    @recorder json3_write(record, options.recorder_file)

    if RETURN_STATE
        return (returnPops, (DIM_OUT == 1 ? only(hallOfFame) : hallOfFame))
    else
        return (DIM_OUT == 1 ? only(hallOfFame) : hallOfFame)
    end
end

function _dispatch_s_r_cycle(;
    pop::Int,
    out::Int,
    iteration::Int,
    dataset::Dataset,
    options::Options,
    verbosity,
    in_pop::Population,
    curmaxsize::Int,
    running_search_statistics,
)
    record = RecordType()
    @recorder record["out$(out)_pop$(pop)"] = RecordType(
        "iteration$(iteration)" => record_population(in_pop, options)
    )
    num_evals = 0.0
    normalize_frequencies!(running_search_statistics)
    out_pop, best_seen, evals_from_cycle = s_r_cycle(
        dataset,
        in_pop,
        options.ncycles_per_iteration,
        curmaxsize,
        running_search_statistics;
        verbosity=verbosity,
        options=options,
        record=record,
    )
    num_evals += evals_from_cycle
    out_pop, evals_from_optimize = optimize_and_simplify_population(
        dataset, out_pop, options, curmaxsize, record
    )
    num_evals += evals_from_optimize
    if options.batching
        for i_member in 1:(options.maxsize + MAX_DEGREE)
            score, result_loss = score_func(dataset, best_seen.members[i_member], options)
            best_seen.members[i_member].score = score
            best_seen.members[i_member].loss = result_loss
            num_evals += 1
        end
    end
    return (out_pop, best_seen, record, num_evals)
end

include("MLJInterface.jl")
import .MLJInterfaceModule: SRRegressor, MultitargetSRRegressor

function __init__()
    @require_extensions
end

macro ignore(args...) end
# Hack to get static analysis to work from within tests:
@ignore include("../test/runtests.jl")

include("precompile.jl")
redirect_stdout(devnull) do
    redirect_stderr(devnull) do
        # do_precompilation(Val(:precompile))
    end
end

end #module SR<|MERGE_RESOLUTION|>--- conflicted
+++ resolved
@@ -366,11 +366,7 @@
     # Deprecated:
     multithreaded=nothing,
     varMap=nothing,
-<<<<<<< HEAD
-) where {T<:DATA_TYPE,Linit,dim_out,N<:AbstractExpressionNode}
-=======
-) where {T<:DATA_TYPE,L,DIM_OUT}
->>>>>>> f38ea0df
+) where {T<:DATA_TYPE,L,DIM_OUT,N<:AbstractExpressionNode}
     if multithreaded !== nothing
         error(
             "`multithreaded` is deprecated. Use the `parallelism` argument instead. " *
@@ -449,13 +445,8 @@
     return_state::Union{Bool,Nothing}=nothing,
     verbosity::Union{Int,Nothing}=nothing,
     progress::Union{Bool,Nothing}=nothing,
-<<<<<<< HEAD
-    v_dim_out::Val{dim_out}=Val(nothing),
-) where {dim_out,T<:DATA_TYPE,L<:LOSS_TYPE,D<:Dataset{T,L},N<:AbstractExpressionNode}
-=======
     v_dim_out::Val{DIM_OUT}=Val(nothing),
-) where {DIM_OUT,T<:DATA_TYPE,L<:LOSS_TYPE,D<:Dataset{T,L}}
->>>>>>> f38ea0df
+) where {DIM_OUT,T<:DATA_TYPE,L<:LOSS_TYPE,D<:Dataset{T,L},N<:AbstractExpressionNode}
     v_concurrency, concurrency = if parallelism in (:multithreading, "multithreading")
         (Val(:multithreading), :multithreading)
     elseif parallelism in (:multiprocessing, "multiprocessing")
@@ -567,12 +558,8 @@
         datasets,
         niterations,
         options,
-<<<<<<< HEAD
         with_type_parameters(N, T),
-        numprocs,
-=======
         _numprocs,
->>>>>>> f38ea0df
         procs,
         _addprocs_function,
         exeflags,
@@ -590,12 +577,8 @@
     datasets::Vector{D},
     niterations::Int,
     options::Options,
-<<<<<<< HEAD
     ::Type{N},
-    numprocs::Union{Int,Nothing},
-=======
     numprocs::Int,
->>>>>>> f38ea0df
     procs::Union{Vector{Int},Nothing},
     addprocs_function::Function,
     exeflags::Cmd,
@@ -603,37 +586,9 @@
     saved_state,
     verbosity,
     progress,
-<<<<<<< HEAD
-    ::Val{should_return_state},
-) where {
-    T<:DATA_TYPE,
-    L<:LOSS_TYPE,
-    D<:Dataset{T,L},
-    parallelism,
-    should_return_state,
-    dim_out,
-    N<:AbstractExpressionNode{T},
-}
-    if options.deterministic
-        if parallelism != :serial
-            error("Determinism is only guaranteed for serial mode.")
-        end
-    end
-    if parallelism == :multithreading
-        if Threads.nthreads() == 1
-            @warn "You are using multithreading mode, but only one thread is available. Try starting julia with `--threads=auto`."
-        end
-    end
-    if any(d -> d.X_units !== nothing || d.y_units !== nothing, datasets)
-        if options.dimensional_constraint_penalty === nothing && saved_state === nothing
-            @warn "You are using dimensional constraints, but `dimensional_constraint_penalty` was not set. The default penalty of `1000.0` will be used."
-        end
-    end
-
-=======
     ::Val{RETURN_STATE},
-) where {T<:DATA_TYPE,L<:LOSS_TYPE,D<:Dataset{T,L},PARALLELISM,RETURN_STATE,DIM_OUT}
->>>>>>> f38ea0df
+) where {T<:DATA_TYPE,L<:LOSS_TYPE,D<:Dataset{T,L},N<:AbstractExpressionNode{T},PARALLELISM,RETURN_STATE,DIM_OUT}
+
     stdin_reader = watch_stream(stdin)
 
     if options.define_helper_functions
@@ -658,27 +613,22 @@
     end
     # Start a population on every process
     #    Store the population, hall of fame
-<<<<<<< HEAD
     PopMemberType = PopMember{T,L,N}
     PopType = Population{T,L,PopMemberType}
     HallOfFameType = HallOfFame{T,L,PopMemberType}
-    allPopsType = if parallelism == :serial
+    WorkerOutputType = if PARALLELISM == :serial
         Tuple{PopType,HallOfFameType,RecordType,Float64}
-    elseif parallelism == :multiprocessing
-=======
-    WorkerOutputType = if PARALLELISM == :serial
-        Tuple{Population{T,L},HallOfFame{T,L},RecordType,Float64}
     elseif PARALLELISM == :multiprocessing
->>>>>>> f38ea0df
         Future
     else
         Task
     end
 
     # Persistent storage of last-saved population for final return:
-    returnPops = init_dummy_pops(options.populations, datasets, options)
+    returnPops = init_dummy_pops(options.populations, datasets, options, N)
     # Best 10 members from each population for migration:
-    bestSubPops = init_dummy_pops(options.populations, datasets, options)
+    bestSubPops = init_dummy_pops(options.populations, datasets, options, N)
+
 
     # Pointers to populations on each worker:
     worker_output = [WorkerOutputType[] for j in 1:nout]
@@ -692,17 +642,6 @@
         # (Unused for :serial)
     end
 
-<<<<<<< HEAD
-    # This is a recorder for populations, but is not actually used for processing, just
-    # for the final return.
-    returnPops = init_dummy_pops(options.populations, datasets, options, N)
-    # These initial populations are discarded:
-    bestSubPops = init_dummy_pops(options.populations, datasets, options, N)
-
-    actualMaxsize = options.maxsize + MAX_DEGREE
-
-=======
->>>>>>> f38ea0df
     # TODO: Should really be one per population too.
     all_running_search_statistics = [
         RunningSearchStatistics(; options=options) for j in 1:nout
@@ -760,43 +699,9 @@
         )
         saved_pop = load_saved_population(saved_state; out=j, pop=i)
 
-<<<<<<< HEAD
-        if saved_pop !== nothing && length(saved_pop.members) == options.population_size
-            saved_pop::PopType
-            ## Update losses:
-            for member in saved_pop.members
-                score, result_loss = score_func(datasets[j], member, options)
-                member.score = score
-                member.loss = result_loss
-            end
-            copy_pop = copy_population(saved_pop)
-            new_pop = @sr_spawner parallelism worker_idx (
-                copy_pop, HallOfFame(options, T, L, N), RecordType(), 0.0
-            )
-        else
-            if saved_pop !== nothing
-                @warn "Recreating population (output=$(j), population=$(i)), as the saved one doesn't have the correct number of members."
-            end
-            new_pop = @sr_spawner parallelism worker_idx (
-                Population(
-                    datasets[j];
-                    population_size=options.population_size,
-                    nlength=3,
-                    options=options,
-                    nfeatures=datasets[j].nfeatures,
-                    node_type=N,
-                ),
-                HallOfFame(options, T, L, N),
-                RecordType(),
-                Float64(options.population_size),
-            )
-            # This involves population_size evaluations, on the full dataset:
-        end
-        push!(init_pops[j], new_pop)
-=======
         new_pop =
             if saved_pop !== nothing && length(saved_pop.members) == options.population_size
-                saved_pop::Population{T,L}
+                saved_pop::PopType
                 ## Update losses:
                 for member in saved_pop.members
                     score, result_loss = score_func(datasets[j], member, options)
@@ -806,7 +711,7 @@
                 copy_pop = copy(saved_pop)
                 @sr_spawner(
                     begin
-                        (copy_pop, HallOfFame(options, T, L), RecordType(), 0.0)
+                        (copy_pop, HallOfFame(options, T, L, N), RecordType(), 0.0)
                     end,
                     parallelism = PARALLELISM,
                     worker_idx = worker_idx
@@ -824,8 +729,9 @@
                                 nlength=3,
                                 options=options,
                                 nfeatures=datasets[j].nfeatures,
+                                node_type=N,
                             ),
-                            HallOfFame(options, T, L),
+                            HallOfFame(options, T, L, N),
                             RecordType(),
                             Float64(options.population_size),
                         )
@@ -836,7 +742,6 @@
                 # This involves population_size evaluations, on the full dataset:
             end
         push!(worker_output[j], new_pop)
->>>>>>> f38ea0df
     end
     total_cycles = options.populations * niterations
     cycles_remaining = [total_cycles for j in 1:nout]
@@ -953,13 +858,8 @@
                 else
                     worker_output[j][i]
                 end
-<<<<<<< HEAD
             cur_pop::PopType
             best_seen::HallOfFameType
-=======
-            cur_pop::Population{T,L}
-            best_seen::HallOfFame{T,L}
->>>>>>> f38ea0df
             cur_record::RecordType
             cur_num_evals::Float64
             returnPops[j][i] = copy(cur_pop)
