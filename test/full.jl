using FromFile
@from "test_params.jl" import maximum_residual
using SymbolicRegression, SymbolicUtils, Test
using SymbolicRegression: stringTree
using Random

<<<<<<< HEAD
=======

x1=0.1f0; x2=0.1f0; x3=0.1f0; x4=0.1f0; x5=0.1f0
>>>>>>> 5be91d92
for batching in [false, true]
    for weighted in [false, true]
        options = SymbolicRegression.Options(
            binary_operators=(+, *),
            unary_operators=(cos,),
            npopulations=4,
            batching=batching,
            seed=0
        )
        X = randn(MersenneTwister(0), Float32, 5, 100)
        if weighted
            mask = rand(100) .> 0.5
            weights = map(x->convert(Float32, x), mask)
            # Completely different function superimposed - need
            # to use correct weights to figure it out!
            y = (2 .* cos.(X[4, :])) .* weights .+ (1 .- weights) .* (5 .* X[2, :])
            hallOfFame = EquationSearch(X, y, weights=weights,
                                        niterations=2, options=options)
            dominating = calculateParetoFrontier(X, y, hallOfFame,
                                                 options; weights=weights)
        else
            y = 2 * cos.(X[4, :])
            hallOfFame = EquationSearch(X, y, niterations=2, options=options)
            dominating = calculateParetoFrontier(X, y, hallOfFame, options)
        end

        best = dominating[end]
        eqn = node_to_symbolic(best.tree, options, evaluate_functions=true)

        local x4 = SymbolicUtils.Sym{Real}(Symbol("x4"))
        true_eqn = 2*cos(x4)
        residual = simplify(eqn - true_eqn) + x4 * 1e-10

        # Test the score
<<<<<<< HEAD
        @test best.score < maximum_residual / 10
        x4 = 0.1f0
        # Test the actual equation found:
        @test abs(eval(Meta.parse(string(residual)))) < maximum_residual
=======
        @test best.score < 1e-4
        # Test the actual equation found:
        # eval evaluates inside global
        residual_value = abs(eval(Meta.parse(string(residual))))
        @test residual_value < 1e-6
>>>>>>> 5be91d92
    end
end

options = SymbolicRegression.Options(
    binary_operators=(+, *),
    unary_operators=(cos,),
    npopulations=4,
    constraints=((*)=>(-1, 10), cos=>(5)),
    fast_cycle=true
)
X = randn(MersenneTwister(0), Float32, 5, 100)
y = 2 * cos.(X[4, :])
varMap = ["t1", "t2", "t3", "t4", "t5"]
hallOfFame = EquationSearch(X, y; varMap=varMap,
                            niterations=2, options=options)
dominating = calculateParetoFrontier(X, y, hallOfFame, options)

best = dominating[end]

eqn = node_to_symbolic(best.tree, options;
                       evaluate_functions=true, varMap=varMap)

t4 = SymbolicUtils.Sym{Real}(Symbol("t4"))
true_eqn = 2*cos(t4)
residual = simplify(eqn - true_eqn) + t4 * 1e-10

# Test the score
<<<<<<< HEAD
@test best.score < maximum_residual / 10
t4 = 0.1f0
# Test the actual equation found:
@test abs(eval(Meta.parse(string(residual)))) < maximum_residual
=======
@test best.score < 1e-4
# Test the actual equation found:
t1=0.1f0; t2=0.1f0; t3=0.1f0; t4=0.1f0; t5=0.1f0
residual_value = abs(eval(Meta.parse(string(residual))))
@test residual_value < 1e-6
>>>>>>> 5be91d92
<|MERGE_RESOLUTION|>--- conflicted
+++ resolved
@@ -4,11 +4,7 @@
 using SymbolicRegression: stringTree
 using Random
 
-<<<<<<< HEAD
-=======
-
 x1=0.1f0; x2=0.1f0; x3=0.1f0; x4=0.1f0; x5=0.1f0
->>>>>>> 5be91d92
 for batching in [false, true]
     for weighted in [false, true]
         options = SymbolicRegression.Options(
@@ -43,18 +39,10 @@
         residual = simplify(eqn - true_eqn) + x4 * 1e-10
 
         # Test the score
-<<<<<<< HEAD
         @test best.score < maximum_residual / 10
-        x4 = 0.1f0
-        # Test the actual equation found:
-        @test abs(eval(Meta.parse(string(residual)))) < maximum_residual
-=======
-        @test best.score < 1e-4
         # Test the actual equation found:
         # eval evaluates inside global
-        residual_value = abs(eval(Meta.parse(string(residual))))
-        @test residual_value < 1e-6
->>>>>>> 5be91d92
+        @test abs(eval(Meta.parse(string(residual)))) < maximum_residual
     end
 end
 
@@ -82,15 +70,8 @@
 residual = simplify(eqn - true_eqn) + t4 * 1e-10
 
 # Test the score
-<<<<<<< HEAD
 @test best.score < maximum_residual / 10
-t4 = 0.1f0
-# Test the actual equation found:
-@test abs(eval(Meta.parse(string(residual)))) < maximum_residual
-=======
-@test best.score < 1e-4
 # Test the actual equation found:
 t1=0.1f0; t2=0.1f0; t3=0.1f0; t4=0.1f0; t5=0.1f0
 residual_value = abs(eval(Meta.parse(string(residual))))
-@test residual_value < 1e-6
->>>>>>> 5be91d92
+@test residual_value < maximum_residual